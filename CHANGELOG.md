--- conflicted
+++ resolved
@@ -2,14 +2,12 @@
 
 ## Breaking Changes
 
-<<<<<<< HEAD
 * #1178 the `Event::Batch` variant has been added which
   contains the entire atomic batch that is written by a
   transaction or a write batch.
 * #1178 the `Event::key` method has been replaced by
   `Event::keys` which iterates over all keys that are
   present.
-=======
 * #1203 Snapshot files have had their on-disk
   structure modified to facilitate the handling
   of fuzzy snapshots.
@@ -30,7 +28,6 @@
 ## Improvements
 
 * #1164 widen some trait bounds on trees and batches
->>>>>>> fb4ae1c7
 
 # 0.34.4
 
