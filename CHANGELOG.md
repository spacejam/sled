--- conflicted
+++ resolved
@@ -1,5 +1,3 @@
-<<<<<<< HEAD
-=======
 # 0.34.6
 
 ## Improvements
@@ -12,7 +10,6 @@
 
 * #1164 widen some trait bounds on trees and batches
 
->>>>>>> 4ac86513
 # 0.34.4
 
 ## New Features
