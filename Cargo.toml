--- conflicted
+++ resolved
@@ -46,12 +46,8 @@
 crc32fast = "1.2.0"
 log = "0.4.8"
 parking_lot = "0.9.0"
-<<<<<<< HEAD
 color-backtrace = {version = "0.2.3", optional = true }
 liburing = { path = "liburing" , optional = true }
-=======
-color-backtrace = { version = "0.2.3", optional = true }
->>>>>>> b81ae49c
 
 [dependencies.serde]
 version = "1.0.101"
