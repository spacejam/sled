extern crate pagecache;
extern crate quickcheck;
extern crate rand;
extern crate sled;
extern crate tests;

use std::sync::Arc;
use std::thread;

use pagecache::ConfigBuilder;
use sled::*;
use tests::tree::{
    prop_tree_matches_btreemap, Key,
    Op::{self, *},
};

use quickcheck::{QuickCheck, StdGen};

const N_THREADS: usize = 10;
const N_PER_THREAD: usize = 1000;
const N: usize = N_THREADS * N_PER_THREAD; // NB N should be multiple of N_THREADS
const SPACE: usize = N;

#[inline(always)]
fn kv(i: usize) -> Vec<u8> {
    let i = i % SPACE;
    let k = [(i >> 16) as u8, (i >> 8) as u8, i as u8];
    k.to_vec()
}

#[test]
fn parallel_tree_ops() {
    let config = ConfigBuilder::new()
        .temporary(true)
        .io_bufs(3)
        .blink_node_split_size(500)
        .flush_every_ms(None)
        .snapshot_after_ops(100_000_000)
        .io_buf_size(100_000)
        .print_profile_on_drop(true)
        .build();

    tests::setup_logger();

    macro_rules! par {
        ($t:ident, $f:expr) => {
            let mut threads = vec![];
            for tn in 0..N_THREADS {
                let tree = $t.clone();
                let thread = thread::Builder::new()
                    .name(format!("t({})", tn))
                    .spawn(move || {
                        for i in (tn * N_PER_THREAD)
                            ..((tn + 1) * N_PER_THREAD)
                        {
                            let k = kv(i);
                            $f(&*tree, k);
                        }
                    }).expect("should be able to spawn thread");
                threads.push(thread);
            }
            while let Some(thread) = threads.pop() {
                if let Err(e) = thread.join() {
                    panic!("thread failure: {:?}", e);
                }
            }
        };
    }

    println!("========== initial sets ==========");
    let t = Arc::new(sled::Tree::start(config.clone()).unwrap());
    par!{t, |tree: &Tree, k: Vec<u8>| {
        assert_eq!(tree.get(&*k), Ok(None));
<<<<<<< HEAD
        tree.set(k.clone(), k.clone()).expect("we should write successfully");
        assert_eq!(tree.get(&*k).unwrap().expect("we should read what we just wrote"), k);
=======
        tree.set(&k, k.clone()).unwrap();
        assert_eq!(tree.get(&*k).unwrap().unwrap(), k);
>>>>>>> 6323f3b5
    }};

    let n_scanned = t.iter().count();
    if n_scanned != N {
        println!(
            "WARNING: only {} keys present in the DB BEFORE restarting. expected {}",
            n_scanned, N
        );
    }

    drop(t);
    let t = Arc::new(
        sled::Tree::start(config.clone())
            .expect("should be able to restart Tree"),
    );

    let n_scanned = t.iter().count();
    if n_scanned != N {
        println!(
            "WARNING: only {} keys present in the DB AFTER restarting. expected {}",
            n_scanned, N
        );
    }

    println!("========== reading sets ==========");
    par!{t, |tree: &Tree, k: Vec<u8>| {
        if let Some(v) =  tree.get(&*k).unwrap() {
            if v != k {
                println!("{}", tree.key_debug_str(&*k.clone()));
                panic!("expected key {:?} not found", k);
            }
        } else {
            panic!("could not read key {:?}, which we just wrote", k);
        }
    }};

    drop(t);
    let t = Arc::new(
        sled::Tree::start(config.clone())
            .expect("should be able to restart Tree"),
    );

    println!("========== CAS test ==========");
    par!{t, |tree: &Tree, k: Vec<u8>| {
        let k1 = k.clone();
        let mut k2 = k.clone();
        k2.reverse();
        tree.cas(&k1, Some(&*k1), Some(k2)).unwrap();
    }};

    drop(t);
    let t = Arc::new(
        sled::Tree::start(config.clone())
            .expect("should be able to restart Tree"),
    );

    par!{t, |tree: &Tree, k: Vec<u8>| {
        let k1 = k.clone();
        let mut k2 = k.clone();
        k2.reverse();
        assert_eq!(tree.get(&*k1).unwrap().unwrap(), k2);
    }};

    drop(t);
    let t = Arc::new(
        sled::Tree::start(config.clone())
            .expect("should be able to restart Tree"),
    );

    println!("========== deleting ==========");
    par!{t, |tree: &Tree, k: Vec<u8>| {
        tree.del(&*k).unwrap();
    }};

    drop(t);
    let t = Arc::new(
        sled::Tree::start(config.clone())
            .expect("should be able to restart Tree"),
    );

    par!{t, |tree: &Tree, k: Vec<u8>| {
        assert_eq!(tree.get(&*k), Ok(None));
    }};
}

#[test]
fn tree_subdir() {
    let config = ConfigBuilder::new()
        .path("/tmp/test_tree_subdir/test_subdir".to_owned())
        .build();
    let t = sled::Tree::start(config).unwrap();

    t.set(&[1], vec![1]).unwrap();

    drop(t);

    let config = ConfigBuilder::new()
        .path("/tmp/test_tree_subdir/test_subdir".to_owned())
        .build();
    let t = sled::Tree::start(config).unwrap();

    let res = t.get(&*vec![1]);

    drop(t);

    std::fs::remove_dir_all("/tmp/test_tree_subdir").unwrap();

    assert_eq!(res.unwrap().unwrap(), vec![1_u8]);
}

#[test]
fn tree_iterator() {
    println!("========== iterator ==========");
    let config = ConfigBuilder::new()
        .temporary(true)
        .blink_node_split_size(0)
        .flush_every_ms(None)
        .build();
    let t = sled::Tree::start(config).unwrap();
    for i in 0..N_PER_THREAD {
        let k = kv(i);
        t.set(&k, k.clone()).unwrap();
    }

    for (i, (k, v)) in t.iter().map(|res| res.unwrap()).enumerate() {
        let should_be = kv(i);
        assert_eq!(should_be, k);
        assert_eq!(should_be, &*v);
    }

    for (i, (k, v)) in t.scan(b"").map(|res| res.unwrap()).enumerate()
    {
        let should_be = kv(i);
        assert_eq!(should_be, k);
        assert_eq!(should_be, &*v);
    }

    let half_way = N_PER_THREAD / 2;
    let half_key = kv(half_way);
    let mut tree_scan = t.scan(&*half_key);
    let r1 = tree_scan.next().unwrap().unwrap();
    assert_eq!((r1.0, &*r1.1), (half_key.clone(), &*half_key));

    let first_key = kv(0);
    let mut tree_scan = t.scan(&*first_key);
    let r2 = tree_scan.next().unwrap().unwrap();
    assert_eq!((r2.0, &*r2.1), (first_key.clone(), &*first_key));

    let last_key = kv(N_PER_THREAD - 1);
    let mut tree_scan = t.scan(&*last_key);
    let r3 = tree_scan.next().unwrap().unwrap();
    assert_eq!((r3.0, &*r3.1), (last_key.clone(), &*last_key));
    assert_eq!(tree_scan.next(), None);
}

#[test]
fn recover_tree() {
    println!("========== recovery ==========");
    let config = ConfigBuilder::new()
        .temporary(true)
        .blink_node_split_size(0)
        .io_buf_size(5000)
        .flush_every_ms(None)
        .snapshot_after_ops(100)
        .build();
    let t = sled::Tree::start(config.clone()).unwrap();
    for i in 0..N_PER_THREAD {
        let k = kv(i);
        t.set(&k, k.clone()).unwrap();
    }
    drop(t);

    let t = sled::Tree::start(config.clone()).unwrap();
    for i in 0..4 {
        let k = kv(i as usize);
        assert_eq!(t.get(&*k).unwrap().unwrap(), k);
        t.del(&*k).unwrap();
    }
    drop(t);

    let t = sled::Tree::start(config.clone()).unwrap();
    for i in 0..4 {
        let k = kv(i as usize);
        assert_eq!(t.get(&*k), Ok(None));
    }
}

#[test]
#[cfg(not(target_os = "fuchsia"))]
#[ignore]
fn quickcheck_tree_matches_btreemap() {
    let n_tests = 100;

    QuickCheck::new()
        .gen(StdGen::new(rand::thread_rng(), 1000))
        .tests(n_tests)
        .max_tests(1000)
        .quickcheck(
            prop_tree_matches_btreemap
                as fn(Vec<Op>, u8, u8, bool) -> bool,
        );
}

#[test]
fn tree_bug_01() {
    // postmortem:
    // this was a bug in the snapshot recovery, where
    // it led to max_id dropping by 1 after a restart.
    // postmortem 2:
    // we were stalling here because we had a new log with stable of
    // SEG_HEADER_LEN, but when we iterated over it to create a new
    // snapshot (snapshot every 1 set in Config), we iterated up until
    // that offset. make_stable requires our stable offset to be >=
    // the provided one, to deal with 0.
    prop_tree_matches_btreemap(
        vec![
            Set(Key(vec![32]), 9),
            Set(Key(vec![195]), 13),
            Restart,
            Set(Key(vec![164]), 147),
        ],
        0,
        0,
        true,
    );
}

#[test]
fn tree_bug_2() {
    // postmortem:
    // this was a bug in the way that the `Materializer`
    // was fed data, possibly out of order, if recover
    // in the pagecache had to run over log entries
    // that were later run through the same `Materializer`
    // then the second time (triggered by a snapshot)
    // would not pick up on the importance of seeing
    // the new root set.
    prop_tree_matches_btreemap(
        vec![
            Restart,
            Set(Key(vec![215]), 121),
            Restart,
            Set(Key(vec![216]), 203),
            Scan(Key(vec![210]), 4),
        ],
        0,
        0,
        true,
    );
}

#[test]
fn tree_bug_3() {
    // postmortem: the tree was not persisting and recovering root hoists
    // postmortem 2: when refactoring the log storage, we failed to restart
    // log writing in the proper location.
    prop_tree_matches_btreemap(
        vec![
            Set(Key(vec![113]), 204),
            Set(Key(vec![119]), 205),
            Set(Key(vec![166]), 88),
            Set(Key(vec![23]), 44),
            Restart,
            Set(Key(vec![226]), 192),
            Set(Key(vec![189]), 186),
            Restart,
            Scan(Key(vec![198]), 11),
        ],
        0,
        0,
        true,
    );
}

#[test]
fn tree_bug_4() {
    // postmortem: pagecache was failing to replace the LogId list
    // when it encountered a new Update::Compact.
    // postmortem 2: after refactoring log storage, we were not properly
    // setting the log tip, and the beginning got clobbered after writing
    // after a restart.
    prop_tree_matches_btreemap(
        vec![
            Set(Key(vec![158]), 31),
            Set(Key(vec![111]), 134),
            Set(Key(vec![230]), 187),
            Set(Key(vec![169]), 58),
            Set(Key(vec![131]), 10),
            Set(Key(vec![108]), 246),
            Set(Key(vec![127]), 155),
            Restart,
            Set(Key(vec![59]), 119),
        ],
        0,
        0,
        true,
    );
}

#[test]
fn tree_bug_5() {
    // postmortem: during recovery, the segment accountant was failing to properly set the file's
    // tip.
    prop_tree_matches_btreemap(
        vec![
            Set(Key(vec![231]), 107),
            Set(Key(vec![251]), 42),
            Set(Key(vec![80]), 81),
            Set(Key(vec![178]), 130),
            Set(Key(vec![150]), 232),
            Restart,
            Set(Key(vec![98]), 78),
            Set(Key(vec![0]), 45),
        ],
        0,
        0,
        true,
    );
}

#[test]
fn tree_bug_6() {
    // postmortem: after reusing segments, we were failing to checksum reads performed while
    // iterating over rewritten segment buffers, and using former garbage data. fix: use the
    // crc that's there for catching torn writes with high probability, AND zero out buffers.
    prop_tree_matches_btreemap(
        vec![
            Set(Key(vec![162]), 8),
            Set(Key(vec![59]), 192),
            Set(Key(vec![238]), 83),
            Set(Key(vec![151]), 231),
            Restart,
            Set(Key(vec![30]), 206),
            Set(Key(vec![150]), 146),
            Set(Key(vec![18]), 34),
        ],
        0,
        0,
        true,
    );
}

#[test]
fn tree_bug_7() {
    // postmortem: the segment accountant was not fully recovered, and thought that it could
    // reuse a particular segment that wasn't actually empty yet.
    prop_tree_matches_btreemap(
        vec![
            Set(Key(vec![135]), 22),
            Set(Key(vec![41]), 36),
            Set(Key(vec![101]), 31),
            Set(Key(vec![111]), 35),
            Restart,
            Set(Key(vec![47]), 36),
            Set(Key(vec![79]), 114),
            Set(Key(vec![64]), 9),
            Scan(Key(vec![196]), 25),
        ],
        0,
        0,
        true,
    );
}

#[test]
fn tree_bug_8() {
    // postmortem: failed to properly recover the state in the segment accountant
    // that tracked the previously issued segment.
    prop_tree_matches_btreemap(
        vec![
            Set(Key(vec![145]), 151),
            Set(Key(vec![155]), 148),
            Set(Key(vec![131]), 170),
            Set(Key(vec![163]), 60),
            Set(Key(vec![225]), 126),
            Restart,
            Set(Key(vec![64]), 237),
            Set(Key(vec![102]), 205),
            Restart,
        ],
        0,
        0,
        true,
    );
}

#[test]
fn tree_bug_9() {
    // postmortem: was failing to load existing snapshots on initialization. would
    // encounter uninitialized segments at the log tip and overwrite the first segment
    // (indexed by LSN of 0) in the segment accountant ordering, skipping over
    // important updates.
    prop_tree_matches_btreemap(
        vec![
            Set(Key(vec![189]), 36),
            Set(Key(vec![254]), 194),
            Set(Key(vec![132]), 50),
            Set(Key(vec![91]), 221),
            Set(Key(vec![126]), 6),
            Set(Key(vec![199]), 183),
            Set(Key(vec![71]), 125),
            Scan(Key(vec![67]), 16),
            Set(Key(vec![190]), 16),
            Restart,
        ],
        0,
        0,
        true,
    );
}

#[test]
fn tree_bug_10() {
    // postmortem: after reusing a segment, but not completely writing a segment,
    // we were hitting an old LSN and violating an assert, rather than just ending.
    prop_tree_matches_btreemap(
        vec![
            Set(Key(vec![152]), 163),
            Set(Key(vec![105]), 191),
            Set(Key(vec![207]), 217),
            Set(Key(vec![128]), 19),
            Set(Key(vec![106]), 22),
            Scan(Key(vec![20]), 24),
            Set(Key(vec![14]), 150),
            Set(Key(vec![80]), 43),
            Set(Key(vec![174]), 134),
            Set(Key(vec![20]), 150),
            Set(Key(vec![13]), 171),
            Restart,
            Scan(Key(vec![240]), 25),
            Scan(Key(vec![77]), 37),
            Set(Key(vec![153]), 232),
            Del(Key(vec![2])),
            Set(Key(vec![227]), 169),
            Get(Key(vec![232])),
            Cas(Key(vec![247]), 151, 70),
            Set(Key(vec![78]), 52),
            Get(Key(vec![16])),
            Del(Key(vec![78])),
            Cas(Key(vec![201]), 93, 196),
            Set(Key(vec![172]), 84),
        ],
        0,
        0,
        true,
    );
}

#[test]
fn tree_bug_11() {
    // postmortem: a stall was happening because LSNs and LogIds were being
    // conflated in calls to make_stable. A higher LogId than any LSN was
    // being created, then passed in.
    prop_tree_matches_btreemap(
        vec![
            Set(Key(vec![38]), 148),
            Set(Key(vec![176]), 175),
            Set(Key(vec![82]), 88),
            Set(Key(vec![164]), 85),
            Set(Key(vec![139]), 74),
            Set(Key(vec![73]), 23),
            Cas(Key(vec![34]), 67, 151),
            Set(Key(vec![115]), 133),
            Set(Key(vec![249]), 138),
            Restart,
            Set(Key(vec![243]), 6),
        ],
        0,
        0,
        true,
    );
}

#[test]
fn tree_bug_12() {
    // postmortem: was not checking that a log entry's LSN matches its position as
    // part of detecting tears / partial rewrites.
    prop_tree_matches_btreemap(
        vec![
            Set(Key(vec![118]), 156),
            Set(Key(vec![8]), 63),
            Set(Key(vec![165]), 110),
            Set(Key(vec![219]), 108),
            Set(Key(vec![91]), 61),
            Set(Key(vec![18]), 98),
            Scan(Key(vec![73]), 6),
            Set(Key(vec![240]), 108),
            Cas(Key(vec![71]), 28, 189),
            Del(Key(vec![199])),
            Restart,
            Set(Key(vec![30]), 140),
            Scan(Key(vec![118]), 13),
            Get(Key(vec![180])),
            Cas(Key(vec![115]), 151, 116),
            Restart,
            Set(Key(vec![31]), 95),
            Cas(Key(vec![79]), 153, 225),
            Set(Key(vec![34]), 161),
            Get(Key(vec![213])),
            Set(Key(vec![237]), 215),
            Del(Key(vec![52])),
            Set(Key(vec![56]), 78),
            Scan(Key(vec![141]), 2),
            Cas(Key(vec![228]), 114, 170),
            Get(Key(vec![231])),
            Get(Key(vec![223])),
            Del(Key(vec![167])),
            Restart,
            Scan(Key(vec![240]), 31),
            Del(Key(vec![54])),
            Del(Key(vec![2])),
            Set(Key(vec![117]), 165),
            Set(Key(vec![223]), 50),
            Scan(Key(vec![69]), 4),
            Get(Key(vec![156])),
            Set(Key(vec![214]), 72),
        ],
        0,
        0,
        true,
    );
}

#[test]
fn tree_bug_13() {
    // postmortem: failed root hoists were being improperly recovered before the
    // following free was done on their page, but we treated the written node as
    // if it were a successful completed root hoist.
    prop_tree_matches_btreemap(
        vec![
            Set(Key(vec![42]), 10),
            Set(Key(vec![137]), 220),
            Set(Key(vec![183]), 129),
            Set(Key(vec![91]), 145),
            Set(Key(vec![126]), 26),
            Set(Key(vec![255]), 67),
            Set(Key(vec![69]), 18),
            Restart,
            Set(Key(vec![24]), 92),
            Set(Key(vec![193]), 17),
            Set(Key(vec![3]), 143),
            Cas(Key(vec![50]), 13, 84),
            Restart,
            Set(Key(vec![191]), 116),
            Restart,
            Del(Key(vec![165])),
        ],
        0,
        0,
        true,
    );
}

#[test]
fn tree_bug_14() {
    // postmortem: after adding prefix compression, we were not
    // handling re-inserts and deletions properly
    prop_tree_matches_btreemap(
        vec![
            Set(Key(vec![107]), 234),
            Set(Key(vec![7]), 245),
            Set(Key(vec![40]), 77),
            Set(Key(vec![171]), 244),
            Set(Key(vec![173]), 16),
            Set(Key(vec![171]), 176),
            Scan(Key(vec![93]), 33),
        ],
        1,
        0,
        true,
    );
}

#[test]
fn tree_bug_15() {
    // postmortem: was not sorting keys properly when binary searching for them
    prop_tree_matches_btreemap(
        vec![
            Set(Key(vec![102]), 165),
            Set(Key(vec![91]), 191),
            Set(Key(vec![141]), 228),
            Set(Key(vec![188]), 124),
            Del(Key(vec![141])),
            Scan(Key(vec![101]), 26),
        ],
        0,
        0,
        true,
    );
}

#[test]
fn tree_bug_16() {
    // postmortem: the test merge function was not properly adding numbers.
    prop_tree_matches_btreemap(
        vec![Merge(Key(vec![247]), 162), Scan(Key(vec![209]), 31)],
        0,
        0,
        false,
    );
}

#[test]
fn tree_bug_17() {
    // postmortem: we were creating a copy of a node leaf during iteration
    // before accidentally putting it into a PinnedValue, despite the
    // fact that it was not actually part of the node's actual memory!
    prop_tree_matches_btreemap(
        vec![
            Set(Key(vec![194, 215, 103, 0, 138, 11, 248, 131]), 70),
            Scan(Key(vec![]), 30),
        ],
        0,
        0,
        false,
    );
}

#[test]
fn tree_bug_18() {
    // postmortem:
    prop_tree_matches_btreemap(vec![], 0, 0, false);
}<|MERGE_RESOLUTION|>--- conflicted
+++ resolved
@@ -71,13 +71,8 @@
     let t = Arc::new(sled::Tree::start(config.clone()).unwrap());
     par!{t, |tree: &Tree, k: Vec<u8>| {
         assert_eq!(tree.get(&*k), Ok(None));
-<<<<<<< HEAD
-        tree.set(k.clone(), k.clone()).expect("we should write successfully");
+        tree.set(&k, k.clone()).expect("we should write successfully");
         assert_eq!(tree.get(&*k).unwrap().expect("we should read what we just wrote"), k);
-=======
-        tree.set(&k, k.clone()).unwrap();
-        assert_eq!(tree.get(&*k).unwrap().unwrap(), k);
->>>>>>> 6323f3b5
     }};
 
     let n_scanned = t.iter().count();
