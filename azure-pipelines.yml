# only runs macos until github actions switches over

trigger:
- master

variables:
  testKind: 'default'

strategy:
  matrix:
<<<<<<< HEAD
=======
    windows-stable:
      imageName: 'windows-2019'
      rustup_toolchain: stable
>>>>>>> 1402b999
    mac-stable:
      imageName: 'macos-10.14'
      rustup_toolchain: stable
<<<<<<< HEAD
=======
    burn-in:
      imageName: 'ubuntu-18.04'
      rustup_toolchain: stable
      testKind: 'burn-in'
    linux-stable:
      imageName: 'ubuntu-18.04'
      rustup_toolchain: stable
    examples:
      imageName: 'ubuntu-18.04'
      rustup_toolchain: stable
      testKind: 'examples'
    sanitizers:
      imageName: 'ubuntu-18.04'
      rustup_toolchain: nightly
      testKind: 'sanitizers'
    cross-compile:
      imageName: 'macos-10.14'
      rustup_toolchain: nightly
      testKind: 'cross-compile'
>>>>>>> 1402b999

pool:
  vmImage: $(imageName)

steps:
  - script: |
      curl https://sh.rustup.rs -sSf | sh -s -- -y --default-toolchain $RUSTUP_TOOLCHAIN
      echo "##vso[task.setvariable variable=PATH;]$PATH:$HOME/.cargo/bin"
    displayName: Install rust
    condition: ne( variables['Agent.OS'], 'Windows_NT' )
<<<<<<< HEAD
  - script: cargo build --all --release
=======
  - script: |
      curl -sSf -o rustup-init.exe https://win.rustup.rs
      rustup-init.exe -y --default-toolchain none
      echo "##vso[task.setvariable variable=PATH;]%PATH%;%USERPROFILE%\.cargo\bin"
    displayName: Windows install rust
    condition: eq( variables['Agent.OS'], 'Windows_NT' )
  - task: CacheBeta@1
    inputs:
      path: target
      key: Cargo.toml | $(testKind) | $(Agent.OS)
    displayName: 'Cache Build'
    condition: and(ne( variables['testKind'], 'sanitizers' ), ne( variables['testKind'], 'burn-in' ))
  - script: |
      find target -exec chmod +x {} \; || true
    displayName: chmod cache workaround
    condition: ne( variables['Agent.OS'], 'Windows_NT' )
  - script: cargo build --release --tests --features=testing
>>>>>>> 1402b999
    displayName: Cargo build
    condition: eq( variables['testKind'], 'default' )
  - script: cargo test --release --tests --features=testing -- --nocapture
    displayName: Cargo test
<<<<<<< HEAD
    condition: eq( variables['testKind'], 'default' )
=======
    condition: eq( variables['testKind'], 'default' )
  - script: |
      cargo run --example playground
    displayName: examples
    condition: eq( variables['testKind'], 'examples' )
  - script: |
      set -eo pipefail
      echo "cross build"
      echo "https://github.com/rust-lang/cargo/issues/4753"
      scripts/cross_compile.sh
    displayName: cross-build
    condition: eq( variables['testKind'], 'cross-compile' )
  - script: |
      set -eo pipefail
      pushd benchmarks/stress2
      cargo run --release -- --duration=60
      rm -rf default.sled
    condition: eq( variables['testKind'], 'burn-in' )
  - script: |
      set -eo pipefail
      scripts/sanitizers.sh
    displayName: sanitizers
    condition: eq( variables['testKind'], 'sanitizers' )
>>>>>>> 1402b999
<|MERGE_RESOLUTION|>--- conflicted
+++ resolved
@@ -8,17 +8,12 @@
 
 strategy:
   matrix:
-<<<<<<< HEAD
-=======
     windows-stable:
       imageName: 'windows-2019'
       rustup_toolchain: stable
->>>>>>> 1402b999
     mac-stable:
       imageName: 'macos-10.14'
       rustup_toolchain: stable
-<<<<<<< HEAD
-=======
     burn-in:
       imageName: 'ubuntu-18.04'
       rustup_toolchain: stable
@@ -38,7 +33,6 @@
       imageName: 'macos-10.14'
       rustup_toolchain: nightly
       testKind: 'cross-compile'
->>>>>>> 1402b999
 
 pool:
   vmImage: $(imageName)
@@ -49,9 +43,6 @@
       echo "##vso[task.setvariable variable=PATH;]$PATH:$HOME/.cargo/bin"
     displayName: Install rust
     condition: ne( variables['Agent.OS'], 'Windows_NT' )
-<<<<<<< HEAD
-  - script: cargo build --all --release
-=======
   - script: |
       curl -sSf -o rustup-init.exe https://win.rustup.rs
       rustup-init.exe -y --default-toolchain none
@@ -69,14 +60,10 @@
     displayName: chmod cache workaround
     condition: ne( variables['Agent.OS'], 'Windows_NT' )
   - script: cargo build --release --tests --features=testing
->>>>>>> 1402b999
     displayName: Cargo build
     condition: eq( variables['testKind'], 'default' )
   - script: cargo test --release --tests --features=testing -- --nocapture
     displayName: Cargo test
-<<<<<<< HEAD
-    condition: eq( variables['testKind'], 'default' )
-=======
     condition: eq( variables['testKind'], 'default' )
   - script: |
       cargo run --example playground
@@ -99,5 +86,4 @@
       set -eo pipefail
       scripts/sanitizers.sh
     displayName: sanitizers
-    condition: eq( variables['testKind'], 'sanitizers' )
->>>>>>> 1402b999
+    condition: eq( variables['testKind'], 'sanitizers' )