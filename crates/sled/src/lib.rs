//! `sled` is a high-performance embedded database with
//! an API that is similar to a `BTreeMap<[u8], [u8]>`,
//! but with several additional capabilities for
//! assisting creators of stateful systems.
//!
//! It is fully thread-safe, and all operations are
//! atomic. Multiple `Tree`s are supported with the
//! [`Db::open_tree`](struct.Db.html#method.open_tree) method.
//!
//! ACID transactions involving reads and writes to
//! multiple items are supported with the
//! [`Tree::transaction`](struct.Tree.html#method.transaction)
//! method. Transactions may also operate over
//! multiple `Tree`s (see
//! [`Tree::transaction`](struct.Tree.html#method.transaction)
//! docs for more info).
//!
//! Users may also subscribe to updates on individual
//! `Tree`s by using the
//! [`Tree::watch_prefix`](struct.Tree.html#method.watch_prefix)
//! method, which returns a blocking `Iterator` over
//! updates to keys that begin with the provided
//! prefix. You may supply an empty prefix to subscribe
//! to everything.
//!
//! [Merge operators](https://github.com/spacejam/sled/wiki/merge-operators)
//! (aka read-modify-write operators) are supported. A
//! merge operator is a function that specifies
//! how new data can be merged into an existing value
//! without requiring both a read and a write.
//! Using the
//! [`Tree::merge`](struct.Tree.html#method.merge)
//! method, you may "push" data to a `Tree` value
//! and have the provided merge operator combine
//! it with the existing value, if there was one.
//! They are set on a per-`Tree` basis, and essentially
//! allow any sort of data structure to be built
//! using merges as an atomic high-level operation.
//!
//! `sled` is built by experienced database engineers
//! who think users should spend less time tuning and
//! working against high-friction APIs. Expect
//! significant ergonomic and performance improvements
//! over time. Most surprises are bugs, so please
//! [let us know](mailto:t@jujit.su?subject=sled%20sucks!!!) if something
//! is high friction.
//!
//! # Examples
//!
//! ```
//! use sled::Db;
//!
//! let t = Db::open("my_db").unwrap();
//!
//! // insert and get
//! t.insert(b"yo!", b"v1");
//! assert_eq!(&t.get(b"yo!").unwrap().unwrap(), b"v1");
//!
//! // Atomic compare-and-swap.
//! t.cas(
//!     b"yo!",       // key
//!     Some(b"v1"),  // old value, None for not present
//!     Some(b"v2"),  // new value, None for delete
//! ).unwrap();
//!
//! // Iterates over key-value pairs, starting at the given key.
//! let scan_key: &[u8] = b"a non-present key before yo!";
//! let mut iter = t.range(scan_key..);
//! assert_eq!(&iter.next().unwrap().unwrap().0, b"yo!");
//! assert_eq!(iter.next(), None);
//!
//! t.remove(b"yo!");
//! assert_eq!(t.get(b"yo!"), Ok(None));
//! ```
#![cfg_attr(test, deny(warnings))]

#![deny(missing_docs)]
#![deny(future_incompatible)]
#![deny(nonstandard_style)]
#![deny(rust_2018_compatibility)]
#![deny(rust_2018_idioms)]

mod batch;
mod binary_search;
mod context;
mod data;
mod db;
mod frag;
mod iter;
mod ivec;
mod materializer;
mod meta;
mod node;
mod prefix;
mod subscription;
mod tree;
mod tx;

#[cfg(any(windows, target_os = "linux", target_os = "macos"))]
mod flusher;

const DEFAULT_TREE_ID: &[u8] = b"__sled__default";

pub use {
    self::{
        batch::Batch,
        db::Db,
        iter::Iter,
        ivec::IVec,
        subscription::{Event, Subscriber},
        tree::Tree,
        tx::{
            TransactionError, TransactionResult, Transactional,
            TransactionalTree,
        },
    },
    pagecache::{Config, ConfigBuilder, Error, OneShot, Result},
};

use {
    self::{
        binary_search::binary_search_lub,
        context::Context,
        data::Data,
        frag::Frag,
        node::Node,
        prefix::{
            prefix_cmp, prefix_cmp_encoded, prefix_decode, prefix_encode,
            prefix_reencode,
        },
        subscription::Subscriptions,
    },
    log::{debug, error, trace},
    pagecache::{
<<<<<<< HEAD
        debug_delay, pin, threadpool, Materializer, Measure, PageCache, PageId,
=======
        debug::debug_delay, pin, Materializer, Measure, PageCache, PageId,
>>>>>>> 3ce62222
        RecoveryGuard, M,
    },
    serde::{Deserialize, Serialize},
};

type TreePtr<'g> = pagecache::PagePtr<'g, Frag>;

/// Allows arbitrary logic to be injected into mere operations of the
/// `PageCache`.
pub type MergeOperator = fn(
    key: &[u8],
    last_value: Option<&[u8]>,
    new_merge: &[u8],
) -> Option<Vec<u8>>;<|MERGE_RESOLUTION|>--- conflicted
+++ resolved
@@ -58,10 +58,11 @@
 //!
 //! // Atomic compare-and-swap.
 //! t.cas(
-//!     b"yo!",       // key
-//!     Some(b"v1"),  // old value, None for not present
-//!     Some(b"v2"),  // new value, None for delete
-//! ).unwrap();
+//!     b"yo!",      // key
+//!     Some(b"v1"), // old value, None for not present
+//!     Some(b"v2"), // new value, None for delete
+//! )
+//! .unwrap();
 //!
 //! // Iterates over key-value pairs, starting at the given key.
 //! let scan_key: &[u8] = b"a non-present key before yo!";
@@ -73,7 +74,6 @@
 //! assert_eq!(t.get(b"yo!"), Ok(None));
 //! ```
 #![cfg_attr(test, deny(warnings))]
-
 #![deny(missing_docs)]
 #![deny(future_incompatible)]
 #![deny(nonstandard_style)]
@@ -132,12 +132,8 @@
     },
     log::{debug, error, trace},
     pagecache::{
-<<<<<<< HEAD
-        debug_delay, pin, threadpool, Materializer, Measure, PageCache, PageId,
-=======
-        debug::debug_delay, pin, Materializer, Measure, PageCache, PageId,
->>>>>>> 3ce62222
-        RecoveryGuard, M,
+        debug::debug_delay, pin, threadpool, Materializer, Measure, PageCache,
+        PageId, RecoveryGuard, M,
     },
     serde::{Deserialize, Serialize},
 };
