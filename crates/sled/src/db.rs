--- conflicted
+++ resolved
@@ -110,12 +110,8 @@
         let mut tenants = ret.tenants.write();
 
         for (id, root) in context.pagecache.meta(&guard)?.tenants() {
-<<<<<<< HEAD
             let tree: Tree<IVec> = Tree {
                 _type: PhantomData,
-=======
-            let tree = Tree {
->>>>>>> e73b779b
                 tree_id: id.clone(),
                 subscriptions: Arc::new(Subscriptions::default()),
                 context: context.clone(),
@@ -147,24 +143,15 @@
         let guard = pin();
 
         let mut tenants = self.tenants.write();
-<<<<<<< HEAD
-        if let Some(tree) = tenants.get(name) {
-            return Arc::downcast(*tree).map_err(|_| Error::IncorrectType);
-        }
-        let tree: Arc<Tree<T>> =
-            Arc::new(meta::open_tree(&self.context, name.to_vec(), &guard)?);
-=======
-
+      
         // we need to check this again in case another
         // thread opened it concurrently.
         if let Some(tree) = tenants.get(name) {
-            return Ok(tree.clone());
-        }
-
-        let tree =
+            return Arc::downcast(*tree).map_err(|_| Error::IncorrectType);
+        }
+        let tree: Arc<Tree<T>> =
             Arc::new(meta::open_tree(&self.context, name.to_vec(), &guard)?);
-      
->>>>>>> e73b779b
+
         tenants.insert(name.to_vec(), tree.clone());
       
         Ok(tree)
