--- conflicted
+++ resolved
@@ -202,16 +202,11 @@
             intervals: Mutex::new(vec![]),
             interval_updated: Condvar::new(),
 
-<<<<<<< HEAD
-            stable_lsn: AtomicLsn::new(stable as InnerLsn),
-            max_reserved_lsn: AtomicLsn::new(stable as InnerLsn),
-            max_recorded_stable_lsn: AtomicLsn::new(
-                max_trailer_stable_lsn as InnerLsn,
-            ),
-=======
             stable_lsn: AtomicLsn::new(stable),
             max_reserved_lsn: AtomicLsn::new(stable),
->>>>>>> 5fb4167f
+            max_recorded_stable_lsn: AtomicLsn::new(
+                max_trailer_stable_lsn,
+            ),
             segment_accountant: Mutex::new(segment_accountant),
 
             #[cfg(feature = "failpoints")]
