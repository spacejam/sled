--- conflicted
+++ resolved
@@ -893,21 +893,11 @@
                     references to it.",
                     old_idx * self.config.io_buf_size
                 );
-<<<<<<< HEAD
             }
 
             if !old_segments.contains(&old_idx) {
                 old_segments.push(old_idx);
             }
-
-=======
-            }
-
-            if !old_segments.contains(&old_idx) {
-                old_segments.push(old_idx);
-            }
-
->>>>>>> eddefde7
         }
 
         for old_idx in old_segments.into_iter (){
