use std::collections::HashMap;
use std::path::PathBuf;
use std::sync::Condvar;

<<<<<<< HEAD
use rand::{RngCore, SeedableRng, StdRng};
=======
use rand::{rngs::StdRng, RngCore, SeedableRng};
>>>>>>> 69866fb2

use super::*;

#[derive(Debug, Default)]
pub struct Context(Mutex<ContextInner>);

#[derive(Debug)]
struct ContextInner {
    seed: Option<usize>,
    rng: StdRng,
    clock: SystemTime,
    time_updated: Arc<Condvar>,
    filesystem: Filesystem,
}

#[derive(Default, Debug)]
pub struct Filesystem {
    files: HashMap<PathBuf, file::File>,
}

fn with_context<B, F>(f: F) -> B
where
    F: FnOnce(&mut ContextInner) -> B,
{
    let context_mu = context();
    let mut context = context_mu.0.lock().unwrap();
    f(&mut context)
}

/// set the time for this thread and its `spawn`ed descendents
pub fn set_time(now: SystemTime) {
    with_context(|c| {
        c.clock = now;
        c.time_updated.notify_all();
    });
}

pub fn sleep(dur: Duration) {
    let context_mu = context();
    let mut context =
        context_mu.0.lock().expect("context should not be poisoned");
    let time_updated = context.time_updated.clone();
    let wakeup = context.clock + dur;
    while context.clock < wakeup {
        context = time_updated
            .wait(context)
            .expect("context should not be poisoned");
    }
}

pub fn seed() -> usize {
    if let Some(seed) = with_context(|c| c.seed) {
        seed
    } else {
        let seed = match std::env::var("DETERMINISTIC_SEED") {
            Ok(val) => val.parse::<usize>().unwrap_or(0),
            Err(_) => 0,
        };
        set_seed(seed);
        seed
    }
}

pub fn set_seed(seed: usize) {
    let mut seed_slice = [0u8; 32];
    let seed_bytes: [u8; std::mem::size_of::<usize>()] =
        unsafe { std::mem::transmute(seed) };

    seed_slice[0..seed_bytes.len()].copy_from_slice(&seed_bytes);

    with_context(move |c| {
        c.rng = SeedableRng::from_seed(seed_slice);
        c.seed = Some(seed)
    });
}

pub fn now() -> SystemTime {
    with_context(|c| c.clock)
}

pub struct Rand;

impl RngCore for Rand {
    fn next_u32(&mut self) -> u32 {
        with_context(|c| c.rng.next_u32())
    }

    fn next_u64(&mut self) -> u64 {
        with_context(|c| c.rng.next_u64())
    }

    fn fill_bytes(&mut self, dest: &mut [u8]) {
        with_context(|c| c.rng.fill_bytes(dest));
    }

    fn try_fill_bytes(
        &mut self,
        dest: &mut [u8],
    ) -> Result<(), rand::Error> {
        Ok(self.fill_bytes(dest))
    }
}

pub fn thread_rng() -> Rand {
    Rand
}

impl Default for ContextInner {
    fn default() -> ContextInner {
        let seed = [0u8; 32];
        ContextInner {
            seed: None,
            clock: UNIX_EPOCH,
            time_updated: Arc::new(Condvar::new()),
            rng: SeedableRng::from_seed(seed),
            filesystem: Filesystem::default(),
        }
    }
}<|MERGE_RESOLUTION|>--- conflicted
+++ resolved
@@ -2,11 +2,7 @@
 use std::path::PathBuf;
 use std::sync::Condvar;
 
-<<<<<<< HEAD
-use rand::{RngCore, SeedableRng, StdRng};
-=======
 use rand::{rngs::StdRng, RngCore, SeedableRng};
->>>>>>> 69866fb2
 
 use super::*;
 
