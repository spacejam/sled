--- conflicted
+++ resolved
@@ -1157,32 +1157,10 @@
         let size_checks = if cfg!(any(test, feature = "lock_free_delays")) {
             self.iter().take(6).count() > 5
         } else {
-<<<<<<< HEAD
-            /*
-            let threshold = match self.rewrite_generations {
-                0 => 24 * 1024,
-                1 => {
-                    64 * 1024
-                }
-                other => {
-                    128 * 1024
-                }
-            };
-            */
-
-            // TODO always split nodes if they have enough children
-            // to make a fixed-stride downgrade painful
-
-            let threshold = 1024 - crate::MAX_MSG_HEADER_LEN;
-            self.probation_ops_remaining == 0
-                && self.len > threshold
-                && self.iter().take(2).count() == 2
-=======
             let size_threshold = 1024 - crate::MAX_MSG_HEADER_LEN;
             let child_threshold = 56 * 1024;
 
             self.len > size_threshold || self.children > child_threshold
->>>>>>> 1fe4ba0f
         };
 
         let safety_checks = self.merging_child.is_none()
@@ -1207,26 +1185,8 @@
         let size_check = if cfg!(any(test, feature = "lock_free_delays")) {
             self.iter().take(2).count() < 2
         } else {
-<<<<<<< HEAD
-            /*
-            let threshold = match self.rewrite_generations {
-                0 => 10 * 1024,
-                1 => 30 * 1024,
-                other => {
-                    64 * 1024
-                }
-            };
-            */
-
-            // TODO never merge a fixed stride node if there
-            // are enough children to make a downgrade painful
-
-            let threshold = 256 - crate::MAX_MSG_HEADER_LEN;
-            self.len < threshold
-=======
             let size_threshold = 256 - crate::MAX_MSG_HEADER_LEN;
             self.len < size_threshold
->>>>>>> 1fe4ba0f
         };
 
         let safety_checks = self.merging_child.is_none()
