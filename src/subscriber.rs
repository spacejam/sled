--- conflicted
+++ resolved
@@ -239,10 +239,7 @@
 }
 
 impl Subscribers {
-    pub(crate) fn register(
-        &self,
-        prefix: &[u8]
-    ) -> Subscriber {
+    pub(crate) fn register(&self, prefix: &[u8]) -> Subscriber {
         self.ever_used.store(true, Relaxed);
         let r_mu = {
             let r_mu = self.watched.read();
@@ -273,7 +270,6 @@
         w_senders.insert(id, (None, tx));
 
         Subscriber { id, rx, existing: None, home: arc_senders.clone() }
-<<<<<<< HEAD
     }
 
     pub(crate) fn reserve_batch(
@@ -311,8 +307,6 @@
         } else {
             Some(ReservedBroadcast { subscribers })
         }
-=======
->>>>>>> d81865d0
     }
 
     pub(crate) fn reserve<R: AsRef<[u8]>>(
