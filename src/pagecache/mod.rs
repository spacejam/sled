--- conflicted
+++ resolved
@@ -1108,43 +1108,6 @@
         Ok((pid, new_pointer))
     }
 
-<<<<<<< HEAD
-=======
-    /// Attempt to opportunistically rewrite data from a Draining
-    /// segment of the file to help with space amplification.
-    /// Returns Ok(true) if we had the opportunity to attempt to
-    /// move a page. Returns Ok(false) if there were no pages
-    /// to GC. Returns an Err if we encountered an IO problem
-    /// while performing this GC.
-    #[cfg(all(
-        not(miri),
-        any(
-            windows,
-            target_os = "linux",
-            target_os = "macos",
-            target_os = "dragonfly",
-            target_os = "freebsd",
-            target_os = "openbsd",
-            target_os = "netbsd",
-            target_os = "ios",
-        )
-    ))]
-    pub(crate) fn attempt_gc(&self) -> Result<bool> {
-        let guard = pin();
-        let cc = concurrency_control::read();
-        let to_clean = self.log.iobufs.segment_cleaner.pop();
-        let ret = if let Some((pid_to_clean, segment_to_clean)) = to_clean {
-            self.rewrite_page(pid_to_clean, Some(segment_to_clean), &guard)
-                .map(|_| true)
-        } else {
-            Ok(false)
-        };
-        drop(cc);
-        guard.flush();
-        ret
-    }
-
->>>>>>> fd579485
     /// Initiate an atomic sequence of writes to the
     /// underlying log. Returns a `RecoveryGuard` which,
     /// when dropped, will record the current max reserved
@@ -1295,15 +1258,7 @@
         let result =
             self.cas_page(pid, old, Update::Node(new), false, guard)?;
 
-<<<<<<< HEAD
         self.clean_log(guard)?;
-=======
-        if let Some((pid_to_clean, segment_to_clean)) =
-            self.log.iobufs.segment_cleaner.pop()
-        {
-            self.rewrite_page(pid_to_clean, Some(segment_to_clean), guard)?;
-        }
->>>>>>> fd579485
 
         Ok(result.map_err(|fail| {
             let (pointer, shared) = fail.unwrap();
@@ -1389,19 +1344,7 @@
     // (at least partially) located in. This happens when a
     // segment has had enough resident page replacements moved
     // away to trigger the `segment_cleanup_threshold`.
-<<<<<<< HEAD
     pub(crate) fn clean_log(&self, guard: &Guard) -> Result<bool> {
-=======
-    fn rewrite_page(
-        &self,
-        pid: PageId,
-        segment_to_purge: Option<LogOffset>,
-        guard: &Guard,
-    ) -> Result<()> {
->>>>>>> fd579485
-        #[cfg(feature = "metrics")]
-        let _measure = Measure::new(&M.clean_log);
-
         let (pid, segment_to_purge) = if let Some((pid, segment_to_purge)) =
             self.log.iobufs.segment_cleaner.pop()
         {
@@ -1410,7 +1353,21 @@
             return Ok(false);
         };
 
+        self.rewrite_page(pid, Some(segment_to_purge), guard)?;
+        Ok(true)
+  }
+     
+    fn rewrite_page(
+        &self,
+        pid: PageId,
+        segment_to_purge: Option<LogOffset>,
+        guard: &Guard,
+    ) -> Result<()> {
         trace!("rewriting pid {}", pid);
+
+        #[cfg(feature = "metrics")]
+        let _measure = Measure::new(&M.clean_log);
+
 
         loop {
             let page_view = self.inner.get(pid, guard);
@@ -1433,14 +1390,9 @@
                         }
                     });
 
-<<<<<<< HEAD
-            if already_moved {
-                return Ok(false);
-=======
                 if already_moved {
                     return Ok(());
                 }
->>>>>>> fd579485
             }
 
             // if the page only has a single heap pointer in the log, rewrite
