use std::fs::File;

use super::{
    arr_to_lsn, arr_to_u32, assert_usize, decompress, header, iobuf,
    lsn_to_arr, pread_exact, pread_exact_or_eof, roll_iobuf, u32_to_arr, Arc,
    BasedBuf, DiskPtr, HeapId, IoBuf, IoBufs, LogKind, LogOffset, Lsn,
    MessageKind, Reservation, Serialize, Snapshot, BATCH_MANIFEST_PID,
    COUNTER_PID, MAX_MSG_HEADER_LEN, META_PID, SEG_HEADER_LEN,
};

use crate::*;

/// A sequential store which allows users to create
/// reservations placed at known log offsets, used
/// for writing persistent data structures that need
/// to know where to find persisted bits in the future.
#[derive(Debug)]
pub struct Log {
    /// iobufs is the underlying lock-free IO write buffer.
    pub(crate) iobufs: Arc<IoBufs>,
    pub(crate) config: RunningConfig,
}

impl Log {
    /// Start the log, open or create the configured file,
    /// and optionally start the periodic buffer flush thread.
    pub fn start(config: RunningConfig, snapshot: &Snapshot) -> Result<Self> {
        let iobufs = Arc::new(IoBufs::start(config.clone(), snapshot)?);

        Ok(Self { iobufs, config })
    }

    /// Flushes any pending IO buffers to disk to ensure durability.
    /// Returns the number of bytes written during this call.
    pub fn flush(&self) -> Result<usize> {
        iobuf::flush(&self.iobufs)
    }

    /// Return an iterator over the log, starting with
    /// a specified offset.
    pub fn iter_from(&self, lsn: Lsn) -> super::LogIter {
        self.iobufs.iter_from(lsn)
    }

    pub(crate) fn roll_iobuf(&self) -> Result<usize> {
        roll_iobuf(&self.iobufs)
    }

    /// read a buffer from the disk
    pub fn read(&self, pid: PageId, lsn: Lsn, ptr: DiskPtr) -> Result<LogRead> {
        trace!("reading log lsn {} ptr {}", lsn, ptr);

        let expected_segment_number = SegmentNumber(
            u64::try_from(lsn).unwrap()
                / u64::try_from(self.config.segment_size).unwrap(),
        );

        iobuf::make_durable(&self.iobufs, lsn)?;

        if ptr.is_inline() {
            let f = &self.config.file;
            read_message(
                &**f,
                ptr.lid().unwrap(),
                expected_segment_number,
                &self.config,
            )
        } else {
            // we short-circuit the inline read
            // here because it might not still
            // exist in the inline log.
            let heap_id = ptr.heap_id().unwrap();
            self.config.heap.read(heap_id, self.config.use_compression).map(
                |(kind, buf)| {
                    let header = MessageHeader {
                        kind,
                        pid,
                        segment_number: expected_segment_number,
                        crc32: 0,
                        len: 0,
                    };
                    LogRead::Heap(header, buf, heap_id, 0)
                },
            )
        }
    }

    /// returns the current stable offset written to disk
    pub fn stable_offset(&self) -> Lsn {
        self.iobufs.stable()
    }

    /// blocks until the specified log sequence number has
    /// been made stable on disk. Returns the number of
    /// bytes written during this call. this is appropriate
    /// as a full consistency-barrier for all data written
    /// up until this point.
    pub fn make_stable(&self, lsn: Lsn) -> Result<usize> {
        iobuf::make_stable(&self.iobufs, lsn)
    }

    /// Reserve a replacement buffer for a previously written
    /// heap write. This allows the tiny pointer in the log
    /// to be migrated to a new segment without copying the
    /// massive slab in the heap that the pointer references.
    pub(super) fn rewrite_heap_pointer(
        &self,
        pid: PageId,
        heap_pointer: HeapId,
        guard: &Guard,
    ) -> Result<Reservation<'_>> {
        self.reserve_inner(
            LogKind::Replace,
            pid,
            &heap_pointer,
            Some(heap_pointer),
            guard,
        )
    }

    /// Tries to claim a reservation for writing a buffer to a
    /// particular location in stable storge, which may either be
    /// completed or aborted later. Useful for maintaining
    /// linearizability across CAS operations that may need to
    /// persist part of their operation.
    #[allow(unused)]
    pub fn reserve<T: Serialize + Debug>(
        &self,
        log_kind: LogKind,
        pid: PageId,
        item: &T,
        guard: &Guard,
    ) -> Result<Reservation<'_>> {
        #[cfg(feature = "compression")]
        {
            if self.config.use_compression && pid != BATCH_MANIFEST_PID {
                use zstd::block::compress;

                let buf = item.serialize();

                #[cfg(feature = "metrics")]
                let _measure = Measure::new(&M.compress);

                let compressed_buf =
                    compress(&buf, self.config.compression_factor).unwrap();

                return self.reserve_inner(
                    log_kind,
                    pid,
                    &IVec::from(compressed_buf),
                    None,
                    guard,
                );
            }
        }

        self.reserve_inner(log_kind, pid, item, None, guard)
    }

    fn reserve_inner<T: Serialize + Debug>(
        &self,
        log_kind: LogKind,
        pid: PageId,
        item: &T,
        heap_rewrite: Option<HeapId>,
        guard: &Guard,
    ) -> Result<Reservation<'_>> {
        #[cfg(feature = "metrics")]
        let _measure = Measure::new(&M.reserve_lat);

        let serialized_len = item.serialized_size();
        let max_buf_len =
            u64::try_from(MAX_MSG_HEADER_LEN).unwrap() + serialized_len;

        #[cfg(feature = "metrics")]
        M.reserve_sz.measure(max_buf_len);

        let max_buf_size = usize::try_from(super::heap::MIN_SZ * 15 / 16)
            .unwrap()
            .min(self.config.segment_size - SEG_HEADER_LEN);

        let over_heap_threshold =
            max_buf_len > u64::try_from(max_buf_size).unwrap();

        assert!(!(over_heap_threshold && heap_rewrite.is_some()));

        let kind = match (
            pid,
            log_kind,
            over_heap_threshold || heap_rewrite.is_some(),
        ) {
            (COUNTER_PID, LogKind::Replace, false) => MessageKind::Counter,
            (META_PID, LogKind::Replace, true) => MessageKind::HeapMeta,
            (META_PID, LogKind::Replace, false) => MessageKind::InlineMeta,
            (BATCH_MANIFEST_PID, LogKind::Skip, false) => {
                MessageKind::BatchManifest
            }
            (_, LogKind::Free, false) => MessageKind::Free,
            (_, LogKind::Replace, true) => MessageKind::HeapNode,
            (_, LogKind::Replace, false) => MessageKind::InlineNode,
            (_, LogKind::Link, true) => MessageKind::HeapLink,
            (_, LogKind::Link, false) => MessageKind::InlineLink,
            other => unreachable!(
                "unexpected combination of PageId, \
                 LogKind, and heap status: {:?}",
                other
            ),
        };

<<<<<<< HEAD
        let backoff = Backoff::new();

        let mut attempt = 0;
=======
        #[cfg(feature = "metrics")]
        match kind {
            MessageKind::HeapLink | MessageKind::HeapNode => {
                M.bytes_written_heap_item.fetch_add(
                    usize::try_from(serialized_len).unwrap(),
                    Relaxed,
                );
                M.bytes_written_heap_ptr.fetch_add(16, Relaxed);
            }
            MessageKind::InlineNode => {
                M.bytes_written_replace.fetch_add(
                    usize::try_from(serialized_len).unwrap(),
                    Relaxed,
                );
            }
            MessageKind::InlineLink => {
                M.bytes_written_link.fetch_add(
                    usize::try_from(serialized_len).unwrap(),
                    Relaxed,
                );
            }
            _ => {
                M.bytes_written_other.fetch_add(
                    usize::try_from(serialized_len).unwrap(),
                    Relaxed,
                );
            }
        }

>>>>>>> fd579485
        loop {
            attempt += 1;

            #[cfg(feature = "metrics")]
            M.log_reservation_attempted();

            // don't continue if the system
            // has encountered an issue.
            if let Err(e) = self.config.global_error() {
                let intervals = self.iobufs.intervals.lock();

                // having held the mutex makes this linearized
                // with the notify below.
                drop(intervals);

                let _notified = self.iobufs.interval_updated.notify_all();
                return Err(e);
            }

            let iobuf = self.iobufs.current_iobuf();

            if let Some(reservation) = iobuf.reserve(
                self,
                kind,
                pid,
                item,
                heap_rewrite,
                over_heap_threshold,
                serialized_len,
                attempt,
                true,
                guard,
            )? {
                return Ok(reservation);
            } else {
                backoff.spin();
            }
        }
    }

    /// Called by Reservation on termination (completion or abort).
    /// Handles departure from shared state, and possibly writing
    /// the buffer to stable storage if necessary.
    pub(super) fn exit_reservation(&self, iobuf: &Arc<IoBuf>) -> Result<()> {
        let mut header = iobuf.get_header();

        // Decrement writer count, retrying until successful.
        loop {
            let new_hv = header::decr_writers(header);
            if let Err(current) = iobuf.cas_header(header, new_hv) {
                // we failed to decr, retry
                header = current;
            } else {
                // success
                header = new_hv;
                break;
            }
        }

        // Succeeded in decrementing writers, if we decremented writn
        // to 0 and it's sealed then we should write it to storage.
        if header::n_writers(header) == 0 && header::is_sealed(header) {
            if let Err(e) = self.config.global_error() {
                let intervals = self.iobufs.intervals.lock();

                // having held the mutex makes this linearized
                // with the notify below.
                drop(intervals);

                let _notified = self.iobufs.interval_updated.notify_all();
                return Err(e);
            }

            let lsn = iobuf.lsn;
            trace!(
                "asynchronously writing iobuf with lsn {} \
                 to log from exit_reservation",
                lsn
            );
            let iobufs = self.iobufs.clone();
            let iobuf = iobuf.clone();
            threadpool::write_to_log(iobuf, iobufs);

            Ok(())
        } else {
            Ok(())
        }
    }
}

impl Drop for Log {
    fn drop(&mut self) {
        // don't do any more IO if we're crashing
        if self.config.global_error().is_err() {
            return;
        }

        if let Err(e) = iobuf::flush(&self.iobufs) {
            error!("failed to flush from IoBufs::drop: {}", e);
        }

        if !self.config.temporary {
            self.config.file.sync_all().unwrap();
        }

        debug!("IoBufs dropped");
    }
}

/// All log messages are prepended with this header
#[derive(Debug, Copy, Clone, PartialEq)]
pub struct MessageHeader {
    pub crc32: u32,
    pub kind: MessageKind,
    pub segment_number: SegmentNumber,
    pub pid: PageId,
    pub len: u64,
}

/// A number representing a segment number.
#[derive(Copy, Clone, PartialEq, Eq, PartialOrd, Ord, Debug)]
#[repr(transparent)]
pub struct SegmentNumber(pub u64);

impl std::ops::Deref for SegmentNumber {
    type Target = u64;

    fn deref(&self) -> &u64 {
        &self.0
    }
}

/// A segment's header contains the new base LSN and a reference
/// to the previous log segment.
#[derive(Debug, Copy, Clone, PartialEq)]
pub struct SegmentHeader {
    pub lsn: Lsn,
    pub max_stable_lsn: Lsn,
    pub ok: bool,
}

/// The result of a read of a log message
#[derive(Debug)]
pub enum LogRead {
    /// Successful read, entirely on-log
    Inline(MessageHeader, Vec<u8>, u32),
    /// Successful read, spilled to a slot in the heap
    Heap(MessageHeader, Vec<u8>, HeapId, u32),
    /// A cancelled message was encountered
    Canceled(u32),
    /// A padding message used to show that a segment was filled
    Cap(SegmentNumber),
    /// This log message was not readable due to corruption
    Corrupted,
    /// This heap slot has been replaced
    DanglingHeap(MessageHeader, HeapId, u32),
    /// This data may only be read if at least this future location is stable
    BatchManifest(Lsn, u32),
}

impl LogRead {
    /// Return true if we read a successful Inline or Heap value.
    pub fn is_successful(&self) -> bool {
        match *self {
            LogRead::Inline(..) | LogRead::Heap(..) => true,
            _ => false,
        }
    }

    /// Return the underlying data read from a log read, if successful.
    pub fn into_data(self) -> Option<Vec<u8>> {
        match self {
            LogRead::Heap(_, buf, _, _) | LogRead::Inline(_, buf, _) => {
                Some(buf)
            }
            _ => None,
        }
    }
}

impl From<[u8; SEG_HEADER_LEN]> for SegmentHeader {
    fn from(buf: [u8; SEG_HEADER_LEN]) -> Self {
        #[allow(unsafe_code)]
        unsafe {
            let crc32_header =
                arr_to_u32(buf.get_unchecked(0..4)) ^ 0xFFFF_FFFF;

            let xor_lsn = arr_to_lsn(buf.get_unchecked(4..12));
            let lsn = xor_lsn ^ 0x7FFF_FFFF_FFFF_FFFF;

            let xor_max_stable_lsn = arr_to_lsn(buf.get_unchecked(12..20));
            let max_stable_lsn = xor_max_stable_lsn ^ 0x7FFF_FFFF_FFFF_FFFF;

            let crc32_tested = crc32(&buf[4..20]);

            let ok = crc32_tested == crc32_header;

            if !ok {
                debug!(
                    "segment with lsn {} had computed crc {}, \
                     but stored crc {}",
                    lsn, crc32_tested, crc32_header
                );
            }

            Self { lsn, max_stable_lsn, ok }
        }
    }
}

impl From<SegmentHeader> for [u8; SEG_HEADER_LEN] {
    fn from(header: SegmentHeader) -> [u8; SEG_HEADER_LEN] {
        let mut buf = [0; SEG_HEADER_LEN];

        let xor_lsn = header.lsn ^ 0x7FFF_FFFF_FFFF_FFFF;
        let lsn_arr = lsn_to_arr(xor_lsn);

        let xor_max_stable_lsn = header.max_stable_lsn ^ 0x7FFF_FFFF_FFFF_FFFF;
        let highest_stable_lsn_arr = lsn_to_arr(xor_max_stable_lsn);

        #[allow(unsafe_code)]
        unsafe {
            std::ptr::copy_nonoverlapping(
                lsn_arr.as_ptr(),
                buf.as_mut_ptr().add(4),
                std::mem::size_of::<u64>(),
            );
            std::ptr::copy_nonoverlapping(
                highest_stable_lsn_arr.as_ptr(),
                buf.as_mut_ptr().add(12),
                std::mem::size_of::<u64>(),
            );
        }

        let crc32 = u32_to_arr(crc32(&buf[4..20]) ^ 0xFFFF_FFFF);

        #[allow(unsafe_code)]
        unsafe {
            std::ptr::copy_nonoverlapping(
                crc32.as_ptr(),
                buf.as_mut_ptr(),
                std::mem::size_of::<u32>(),
            );
        }

        buf
    }
}

pub(crate) fn read_segment_header(
    file: &File,
    lid: LogOffset,
) -> Result<SegmentHeader> {
    trace!("reading segment header at {}", lid);

    let mut seg_header_buf = [0; SEG_HEADER_LEN];
    pread_exact(file, &mut seg_header_buf, lid)?;
    let segment_header = SegmentHeader::from(seg_header_buf);

    if segment_header.lsn < Lsn::try_from(lid).unwrap() {
        debug!(
            "segment had lsn {} but we expected something \
             greater, as the base lid is {}",
            segment_header.lsn, lid
        );
    }

    Ok(segment_header)
}

pub(crate) trait ReadAt {
    fn pread_exact(&self, dst: &mut [u8], at: u64) -> std::io::Result<()>;

    fn pread_exact_or_eof(
        &self,
        dst: &mut [u8],
        at: u64,
    ) -> std::io::Result<usize>;
}

impl ReadAt for File {
    fn pread_exact(&self, dst: &mut [u8], at: u64) -> std::io::Result<()> {
        pread_exact(self, dst, at)
    }

    fn pread_exact_or_eof(
        &self,
        dst: &mut [u8],
        at: u64,
    ) -> std::io::Result<usize> {
        pread_exact_or_eof(self, dst, at)
    }
}

impl ReadAt for BasedBuf {
    fn pread_exact(&self, dst: &mut [u8], mut at: u64) -> std::io::Result<()> {
        if at < self.offset
            || u64::try_from(dst.len()).unwrap() + at
                > u64::try_from(self.buf.len()).unwrap() + self.offset
        {
            return Err(std::io::Error::new(
                std::io::ErrorKind::UnexpectedEof,
                "failed to fill buffer",
            ));
        }
        at -= self.offset;
        let at_usize = usize::try_from(at).unwrap();
        let to_usize = at_usize + dst.len();
        dst.copy_from_slice(self.buf[at_usize..to_usize].as_ref());
        Ok(())
    }

    fn pread_exact_or_eof(
        &self,
        dst: &mut [u8],
        mut at: u64,
    ) -> std::io::Result<usize> {
        if at < self.offset
            || u64::try_from(self.buf.len()).unwrap() < at - self.offset
        {
            return Err(std::io::Error::new(
                std::io::ErrorKind::UnexpectedEof,
                "failed to fill buffer",
            ));
        }
        at -= self.offset;

        let at_usize = usize::try_from(at).unwrap();

        let len = std::cmp::min(dst.len(), self.buf.len() - at_usize);

        let start = at_usize;
        let end = start + len;
        dst[..len].copy_from_slice(self.buf[start..end].as_ref());
        Ok(len)
    }
}

/// read a buffer from the disk
pub(crate) fn read_message<R: ReadAt>(
    file: &R,
    lid: LogOffset,
    expected_segment_number: SegmentNumber,
    config: &RunningConfig,
) -> Result<LogRead> {
    #[cfg(feature = "metrics")]
    let _measure = Measure::new(&M.read);
    let segment_len = config.segment_size;
    let seg_start = lid / segment_len as LogOffset * segment_len as LogOffset;
    trace!("reading message from segment: {} at lid: {}", seg_start, lid);
    assert!(seg_start + SEG_HEADER_LEN as LogOffset <= lid);
    assert!(
        (seg_start + segment_len as LogOffset) - lid
            >= MAX_MSG_HEADER_LEN as LogOffset,
        "tried to read a message from the red zone"
    );

    let msg_header_buf = &mut [0; 128];
    let _read_bytes = file.pread_exact_or_eof(msg_header_buf, lid)?;
    let header_cursor = &mut msg_header_buf.as_ref();
    let len_before = header_cursor.len();
    let header = MessageHeader::deserialize(header_cursor)?;
    let len_after = header_cursor.len();
    let message_offset = len_before - len_after;
    trace!(
        "read message header at lid {} with header length {}: {:?}",
        lid,
        message_offset,
        header
    );

    let ceiling = seg_start + segment_len as LogOffset;

    assert!(lid + message_offset as LogOffset <= ceiling);

    let max_possible_len =
        assert_usize(ceiling - lid - message_offset as LogOffset);

    if header.len > max_possible_len as u64 {
        trace!(
            "read a corrupted message with impossibly long length {:?}",
            header
        );
        return Ok(LogRead::Corrupted);
    }

    let header_len = usize::try_from(header.len).unwrap();

    if header.kind == MessageKind::Corrupted {
        trace!(
            "read a corrupted message with Corrupted MessageKind: {:?}",
            header
        );
        return Ok(LogRead::Corrupted);
    }

    // perform crc check on everything that isn't Corrupted
    let mut buf = vec![0; header_len];

    if header_len > len_after {
        // we have to read more data from disk
        file.pread_exact(&mut buf, lid + message_offset as LogOffset)?;
    } else {
        // we already read this data in the initial read
        buf.copy_from_slice(header_cursor[..header_len].as_ref());
    }

    let crc32 = calculate_message_crc32(
        msg_header_buf[..message_offset].as_ref(),
        &buf,
    );

    if crc32 != header.crc32 {
        trace!(
            "read a message with a bad checksum with header {:?} msg len: {} expected: {} actual: {}",
            header,
            header_len,
            header.crc32,
            crc32
        );
        return Ok(LogRead::Corrupted);
    }

    let inline_len = u32::try_from(message_offset).unwrap()
        + u32::try_from(header.len).unwrap();

    if header.segment_number != expected_segment_number {
        debug!(
            "header {:?} does not contain expected segment_number {:?}",
            header, expected_segment_number
        );
        return Ok(LogRead::Corrupted);
    }

    match header.kind {
        MessageKind::Canceled => {
            trace!("read failed of len {}", header.len);
            Ok(LogRead::Canceled(inline_len))
        }
        MessageKind::Cap => {
            trace!("read pad in segment number {:?}", header.segment_number);
            Ok(LogRead::Cap(header.segment_number))
        }
        MessageKind::HeapLink
        | MessageKind::HeapNode
        | MessageKind::HeapMeta => {
            assert_eq!(buf.len(), 16);
            let heap_id = HeapId::deserialize(&mut &buf[..]).unwrap();

            match config.heap.read(heap_id, config.use_compression) {
                Ok((kind, buf)) => {
                    assert_eq!(header.kind, kind);
                    trace!(
                        "read a successful heap message for heap {:?} in segment number {:?}",
                        heap_id,
                        header.segment_number,
                    );

                    Ok(LogRead::Heap(header, buf, heap_id, inline_len))
                }
                Err(e) => {
                    debug!("failed to read heap: {:?}", e);
                    Ok(LogRead::DanglingHeap(header, heap_id, inline_len))
                }
            }
        }
        MessageKind::InlineLink
        | MessageKind::InlineNode
        | MessageKind::InlineMeta
        | MessageKind::Free
        | MessageKind::Counter => {
            trace!("read a successful inline message");
            let buf =
                if config.use_compression { decompress(buf) } else { buf };

            Ok(LogRead::Inline(header, buf, inline_len))
        }
        MessageKind::BatchManifest => {
            assert_eq!(buf.len(), std::mem::size_of::<Lsn>());
            let max_lsn = arr_to_lsn(&buf);
            Ok(LogRead::BatchManifest(max_lsn, inline_len))
        }
        MessageKind::Corrupted => unreachable!(
            "corrupted should have been handled \
             before reading message length above"
        ),
    }
}<|MERGE_RESOLUTION|>--- conflicted
+++ resolved
@@ -206,13 +206,8 @@
                 other
             ),
         };
-
-<<<<<<< HEAD
-        let backoff = Backoff::new();
-
-        let mut attempt = 0;
-=======
-        #[cfg(feature = "metrics")]
+      
+       #[cfg(feature = "metrics")]
         match kind {
             MessageKind::HeapLink | MessageKind::HeapNode => {
                 M.bytes_written_heap_item.fetch_add(
@@ -240,8 +235,10 @@
                 );
             }
         }
-
->>>>>>> fd579485
+      
+        let backoff = Backoff::new();
+
+        let mut attempt = 0;
         loop {
             attempt += 1;
 
