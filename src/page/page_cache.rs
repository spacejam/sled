--- conflicted
+++ resolved
@@ -336,12 +336,8 @@
         mut head: Ptr<'s, ds::stack::Node<CacheEntry<P>>>,
         stack_ptr: Ptr<'s, ds::stack::Stack<CacheEntry<P>>>,
         scope: &'s Scope,
-<<<<<<< HEAD
     ) -> Option<(Arc<PM::PageFrag>, CasKey<P>)> {
-=======
-    ) -> Option<(PM::PageFrag, CasKey<P>)> {
         let start = clock();
->>>>>>> 274b7a3b
         let stack_iter = StackIter::from_ptr(head, scope);
 
         let mut to_merge = vec![];
@@ -382,16 +378,6 @@
             return None;
         }
 
-<<<<<<< HEAD
-=======
-        // Short circuit merging and fix-up if we only
-        // have one frag.
-        if merged_resident && to_merge.len() == 1 {
-            M.page_in.measure(clock() - start);
-            return Some((to_merge[0].clone(), head.into()));
-        }
-
->>>>>>> 274b7a3b
         let mut fetched = Vec::with_capacity(lids.len());
 
         // Did not find a previously merged value in memory,
@@ -418,13 +404,9 @@
             .rev()
             .collect();
 
-<<<<<<< HEAD
+        let before_merge = clock();
         let merged = Arc::new(self.t.merge(&*combined));
-=======
-        let before_merge = clock();
-        let merged = self.t.merge(&*combined);
         M.merge_page.measure(clock() - before_merge);
->>>>>>> 274b7a3b
 
         let size = std::mem::size_of_val(&merged);
         let to_evict = self.lru.accessed(pid, size);
