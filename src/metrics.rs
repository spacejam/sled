#![allow(unused_results)]
#![allow(clippy::cast_precision_loss)]
#![allow(clippy::cast_possible_truncation)]
#![allow(clippy::float_arithmetic)]

use std::sync::atomic::AtomicUsize;

#[cfg(not(target_arch = "x86_64"))]
use std::time::{Duration, Instant};

#[cfg(not(feature = "metrics"))]
use std::marker::PhantomData;

#[cfg(feature = "metrics")]
use std::sync::atomic::Ordering::{Acquire, Relaxed};

use num_format::{Locale, ToFormattedString};

use crate::Lazy;

use super::*;

/// A metric collector for all pagecache users running in this
/// process.
pub static M: Lazy<Metrics, fn() -> Metrics> = Lazy::new(Metrics::default);

#[allow(clippy::cast_precision_loss)]
pub(crate) fn clock() -> u64 {
    if cfg!(not(feature = "metrics")) {
        0
    } else {
        #[cfg(target_arch = "x86_64")]
        #[allow(unsafe_code)]
        unsafe {
            let mut aux = 0;
            core::arch::x86_64::__rdtscp(&mut aux)
        }

        #[cfg(not(target_arch = "x86_64"))]
        {
            let u = uptime();
            (u.as_secs() * 1_000_000_000) + u64::from(u.subsec_nanos())
        }
    }
}

// not correct, since it starts counting at the first observance...
#[cfg(not(target_arch = "x86_64"))]
pub(crate) fn uptime() -> Duration {
    static START: Lazy<Instant, fn() -> Instant> = Lazy::new(Instant::now);

    if cfg!(not(feature = "metrics")) {
        Duration::new(0, 0)
    } else {
        START.elapsed()
    }
}

/// Measure the duration of an event, and call `Histogram::measure()`.
pub struct Measure<'h> {
    start: u64,
    histo: &'h Histogram,
    #[cfg(not(feature = "metrics"))]
    _pd: PhantomData<&'h ()>,
}

impl<'h> Measure<'h> {
    /// The time delta from ctor to dtor is recorded in `histo`.
    #[inline]
    #[allow(unused_variables)]
    pub fn new(histo: &'h Histogram) -> Measure<'h> {
        Measure {
            #[cfg(not(feature = "metrics"))]
            _pd: PhantomData,
            histo,
            start: clock(),
        }
    }
}

impl<'h> Drop for Measure<'h> {
    #[inline]
    fn drop(&mut self) {
        #[cfg(feature = "metrics")]
        self.histo.measure(clock() - self.start);
    }
}

#[derive(Default, Debug)]
pub struct Metrics {
    pub accountant_bump_tip: Histogram,
    pub accountant_hold: Histogram,
    pub accountant_lock: Histogram,
    pub accountant_mark_link: Histogram,
    pub accountant_mark_replace: Histogram,
    pub accountant_next: Histogram,
    pub accountant_stabilize: Histogram,
    pub advance_snapshot: Histogram,
    pub assign_offset: Histogram,
    pub bytes_written_heap_item: CachePadded<AtomicUsize>,
    pub bytes_written_heap_ptr: CachePadded<AtomicUsize>,
    pub bytes_written_replace: CachePadded<AtomicUsize>,
    pub bytes_written_link: CachePadded<AtomicUsize>,
    pub bytes_written_other: CachePadded<AtomicUsize>,
    pub fuzzy_snapshot: Histogram,
    pub compress: Histogram,
    pub decompress: Histogram,
    pub deserialize: Histogram,
    pub get_page: Histogram,
    pub get_pagetable: Histogram,
    pub link_page: Histogram,
    pub log_reservation_attempts: CachePadded<AtomicUsize>,
    pub log_reservations: CachePadded<AtomicUsize>,
    pub make_stable: Histogram,
    pub page_out: Histogram,
    pub pull: Histogram,
    pub read: Histogram,
    pub read_segment_message: Histogram,
    pub replace_page: Histogram,
    pub reserve_lat: Histogram,
    pub reserve_sz: Histogram,
    pub rewrite_page: Histogram,
    pub segment_read: Histogram,
    pub segment_utilization_startup: Histogram,
    pub segment_utilization_shutdown: Histogram,
    pub serialize: Histogram,
    pub snapshot_apply: Histogram,
    pub start_pagecache: Histogram,
    pub start_segment_accountant: Histogram,
    pub tree_cas: Histogram,
    pub tree_child_split_attempt: CachePadded<AtomicUsize>,
    pub tree_child_split_success: CachePadded<AtomicUsize>,
    pub tree_del: Histogram,
    pub tree_get: Histogram,
    pub tree_loops: CachePadded<AtomicUsize>,
    pub tree_merge: Histogram,
    pub tree_parent_split_attempt: CachePadded<AtomicUsize>,
    pub tree_parent_split_success: CachePadded<AtomicUsize>,
    pub tree_reverse_scan: Histogram,
    pub tree_root_split_attempt: CachePadded<AtomicUsize>,
    pub tree_root_split_success: CachePadded<AtomicUsize>,
    pub tree_scan: Histogram,
    pub tree_set: Histogram,
    pub tree_start: Histogram,
    pub tree_traverse: Histogram,
    pub write_to_log: Histogram,
    pub written_bytes: Histogram,
}

impl Metrics {
    #[inline]
    pub fn tree_looped(&self) {
        self.tree_loops.fetch_add(1, Relaxed);
    }

    #[inline]
    pub fn log_reservation_attempted(&self) {
        self.log_reservation_attempts.fetch_add(1, Relaxed);
    }

    #[inline]
    pub fn log_reservation_success(&self) {
        self.log_reservations.fetch_add(1, Relaxed);
    }

    #[inline]
    pub fn tree_child_split_attempt(&self) {
        self.tree_child_split_attempt.fetch_add(1, Relaxed);
    }

    #[inline]
    pub fn tree_child_split_success(&self) {
        self.tree_child_split_success.fetch_add(1, Relaxed);
    }

    #[inline]
    pub fn tree_parent_split_attempt(&self) {
        self.tree_parent_split_attempt.fetch_add(1, Relaxed);
    }

    #[inline]
    pub fn tree_parent_split_success(&self) {
        self.tree_parent_split_success.fetch_add(1, Relaxed);
    }

    #[inline]
    pub fn tree_root_split_attempt(&self) {
        self.tree_root_split_attempt.fetch_add(1, Relaxed);
    }

    #[inline]
    pub fn tree_root_split_success(&self) {
        self.tree_root_split_success.fetch_add(1, Relaxed);
    }

    pub fn format_profile(&self) -> String {
        let mut ret = String::new();
        ret.push_str(&format!(
                "sled profile:\n\
             {0: >17} | {1: >10} | {2: >10} | {3: >10} | {4: >10} | {5: >10} | {6: >10} | {7: >10} | {8: >10} | {9: >10}\n",
<<<<<<< HEAD
            "op",
            "min (us)",
            "med (us)",
            "90 (us)",
            "99 (us)",
            "99.9 (us)",
            "99.99 (us)",
            "max (us)",
            "count",
            "sum (s)"
        ));
        ret.push_str(&format!("{}\n", "-".repeat(134),));
=======
             "op",
             "min (us)",
             "med (us)",
             "90 (us)",
             "99 (us)",
             "99.9 (us)",
             "99.99 (us)",
             "max (us)",
             "count",
             "sum (s)"
             ));
        ret.push_str(&format!(
                "{}\n",
                "-".repeat(134)
                ));
>>>>>>> 9dacc972

        let p =
            |mut tuples: Vec<(String, _, _, _, _, _, _, _, _, _)>| -> String {
                tuples.sort_by_key(|t| (t.9 * -1. * 1e3) as i64);
                let mut ret = String::new();
                for v in tuples {
                    ret.push_str(&format!(
                            "{0: >17} | {1: >10.1} | {2: >10.1} | {3: >10.1} \
                     | {4: >10.1} | {5: >10.1} | {6: >10.1} | {7: >10.1} \
                     | {8: >10.1} | {9: >10.1}\n",
                     v.0, v.1, v.2, v.3, v.4, v.5, v.6, v.7, v.8, v.9,
                     ));
                }
                ret
            };

        let lat = |name: &str, histo: &Histogram| {
            (
                name.to_string(),
                histo.percentile(0.) / 1e3,
                histo.percentile(50.) / 1e3,
                histo.percentile(90.) / 1e3,
                histo.percentile(99.) / 1e3,
                histo.percentile(99.9) / 1e3,
                histo.percentile(99.99) / 1e3,
                histo.percentile(100.) / 1e3,
                histo.count(),
                histo.sum() as f64 / 1e9,
                )
        };

        let sz = |name: &str, histo: &Histogram| {
            (
                name.to_string(),
                histo.percentile(0.),
                histo.percentile(50.),
                histo.percentile(90.),
                histo.percentile(99.),
                histo.percentile(99.9),
                histo.percentile(99.99),
                histo.percentile(100.),
                histo.count(),
                histo.sum() as f64,
                )
        };

        ret.push_str("tree:\n");

        ret.push_str(&p(vec![
                        lat("traverse", &self.tree_traverse),
                        lat("get", &self.tree_get),
                        lat("set", &self.tree_set),
                        lat("merge", &self.tree_merge),
                        lat("del", &self.tree_del),
                        lat("cas", &self.tree_cas),
                        lat("scan", &self.tree_scan),
                        lat("rev scan", &self.tree_reverse_scan),
        ]));
        let total_loops = self.tree_loops.load(Acquire);
        let total_ops = self.tree_get.count()
            + self.tree_set.count()
            + self.tree_merge.count()
            + self.tree_del.count()
            + self.tree_cas.count()
            + self.tree_scan.count()
            + self.tree_reverse_scan.count();
        let loop_pct = total_loops * 100 / (total_ops + 1);
        ret.push_str(&format!(
                "tree contention loops: {} ({}% retry rate)\n",
                total_loops, loop_pct
                ));
        ret.push_str(&format!(
                "tree split success rates: child({}/{}) parent({}/{}) root({}/{})\n",
                self.tree_child_split_success.load(Acquire)
                .to_formatted_string(&Locale::en)
                ,
                self.tree_child_split_attempt.load(Acquire)
                .to_formatted_string(&Locale::en)
                ,
                self.tree_parent_split_success.load(Acquire)
                .to_formatted_string(&Locale::en)
                ,
                self.tree_parent_split_attempt.load(Acquire)
                .to_formatted_string(&Locale::en)
                ,
                self.tree_root_split_success.load(Acquire)
                .to_formatted_string(&Locale::en)
                ,
                self.tree_root_split_attempt.load(Acquire)
                .to_formatted_string(&Locale::en)
                ,
                ));

<<<<<<< HEAD
        ret.push_str(&format!("{}\n", "-".repeat(134),));
=======
        ret.push_str(&format!(
                "{}\n",
                "-".repeat(134)
        ));
>>>>>>> 9dacc972
        ret.push_str("pagecache:\n");
        ret.push_str(&p(vec![
            lat("get", &self.get_page),
            lat("get pt", &self.get_pagetable),
            lat("rewrite", &self.rewrite_page),
            lat("replace", &self.replace_page),
            lat("link", &self.link_page),
            lat("pull", &self.pull),
            lat("page_out", &self.page_out),
        ]));
        let hit_ratio = self.get_page.count().saturating_sub(self.pull.count())
            * 100
            / (self.get_page.count() + 1);
        ret.push_str(&format!("hit ratio: {}%\n", hit_ratio));

<<<<<<< HEAD
        ret.push_str(&format!("{}\n", "-".repeat(134),));
=======
        ret.push_str(&format!(
            "{}\n",
            "-".repeat(134)
        ));
>>>>>>> 9dacc972
        ret.push_str("serialization and compression:\n");
        ret.push_str(&p(vec![
            lat("serialize", &self.serialize),
            lat("deserialize", &self.deserialize),
            #[cfg(feature = "compression")]
            lat("compress", &self.compress),
            #[cfg(feature = "compression")]
            lat("decompress", &self.decompress),
        ]));

<<<<<<< HEAD
        ret.push_str(&format!("{}\n", "-".repeat(134),));
=======
        ret.push_str(&format!(
            "{}\n",
            "-".repeat(134)
        ));
>>>>>>> 9dacc972
        ret.push_str("log:\n");
        ret.push_str(&p(vec![
            lat("make_stable", &self.make_stable),
            lat("read", &self.read),
            lat("write", &self.write_to_log),
            sz("written bytes", &self.written_bytes),
            lat("assign offset", &self.assign_offset),
            lat("reserve lat", &self.reserve_lat),
            sz("reserve sz", &self.reserve_sz),
        ]));
        let log_reservations =
            std::cmp::max(1, self.log_reservations.load(Acquire));
        let log_reservation_attempts =
            std::cmp::max(1, self.log_reservation_attempts.load(Acquire));
        let log_reservation_retry_rate =
            log_reservation_attempts.saturating_sub(log_reservations) * 100
                / (log_reservations + 1);
        ret.push_str(&format!(
            "log reservations:             {:>15}\n",
            log_reservations.to_formatted_string(&Locale::en)
        ));
        ret.push_str(&format!(
            "log res attempts:             {:>15} ({}% retry rate)\n",
            log_reservation_attempts.to_formatted_string(&Locale::en),
            log_reservation_retry_rate,
        ));

        ret.push_str(&format!(
            "heap item reserved bytes:     {:>15}\n",
            self.bytes_written_heap_item
                .load(Acquire)
                .to_formatted_string(&Locale::en)
        ));
        ret.push_str(&format!(
            "heap pointer reserved bytes:  {:>15}\n",
            self.bytes_written_heap_ptr
                .load(Acquire)
                .to_formatted_string(&Locale::en)
        ));
        ret.push_str(&format!(
            "node replace reserved bytes:  {:>15}\n",
            self.bytes_written_replace
                .load(Acquire)
                .to_formatted_string(&Locale::en)
        ));
        ret.push_str(&format!(
            "node link reserved bytes:     {:>15}\n",
            self.bytes_written_link
                .load(Acquire)
                .to_formatted_string(&Locale::en)
        ));
        ret.push_str(&format!(
            "other written reserved bytes: {:>15}\n",
            self.bytes_written_other
                .load(Acquire)
                .to_formatted_string(&Locale::en)
        ));

<<<<<<< HEAD
        ret.push_str(&format!("{}\n", "-".repeat(134),));
=======
        ret.push_str(&format!(
            "{}\n",
            "-".repeat(134)
        ));
>>>>>>> 9dacc972
        ret.push_str("segment accountant:\n");
        ret.push_str(&p(vec![
            lat("acquire", &self.accountant_lock),
            lat("hold", &self.accountant_hold),
            lat("next", &self.accountant_next),
            lat("stabilize", &self.accountant_stabilize),
            lat("replace", &self.accountant_mark_replace),
            lat("link", &self.accountant_mark_link),
        ]));

<<<<<<< HEAD
        ret.push_str(&format!("{}\n", "-".repeat(134),));
=======
        ret.push_str(&format!(
            "{}\n",
            "-".repeat(134)
        ));
>>>>>>> 9dacc972
        ret.push_str("recovery:\n");
        ret.push_str(&p(vec![
            lat("start", &self.tree_start),
            lat("advance snapshot", &self.advance_snapshot),
            lat("fuzzy snapshot", &self.fuzzy_snapshot),
            lat("load SA", &self.start_segment_accountant),
            lat("load PC", &self.start_pagecache),
            lat("snap apply", &self.snapshot_apply),
            lat("segment read", &self.segment_read),
            lat("log message read", &self.read_segment_message),
            sz("seg util start", &self.segment_utilization_startup),
            sz("seg util end", &self.segment_utilization_shutdown),
        ]));

        #[cfg(feature = "measure_allocs")]
        {
            ret.push_str(&format!("{}\n", "-".repeat(134)));
            ret.push_str("allocation statistics:\n");
            ret.push_str(&format!(
                "total allocations: {}\n",
                measure_allocs::ALLOCATIONS
                    .load(Acquire)
                    .to_formatted_string(&Locale::en)
            ));
            ret.push_str(&format!(
                "allocated bytes: {}\n",
                measure_allocs::ALLOCATED_BYTES
                    .load(Acquire)
                    .to_formatted_string(&Locale::en)
            ));
        }

        ret
    }
}<|MERGE_RESOLUTION|>--- conflicted
+++ resolved
@@ -196,38 +196,20 @@
     pub fn format_profile(&self) -> String {
         let mut ret = String::new();
         ret.push_str(&format!(
-                "sled profile:\n\
-             {0: >17} | {1: >10} | {2: >10} | {3: >10} | {4: >10} | {5: >10} | {6: >10} | {7: >10} | {8: >10} | {9: >10}\n",
-<<<<<<< HEAD
-            "op",
-            "min (us)",
-            "med (us)",
-            "90 (us)",
-            "99 (us)",
-            "99.9 (us)",
-            "99.99 (us)",
-            "max (us)",
-            "count",
-            "sum (s)"
-        ));
-        ret.push_str(&format!("{}\n", "-".repeat(134),));
-=======
-             "op",
-             "min (us)",
-             "med (us)",
-             "90 (us)",
-             "99 (us)",
-             "99.9 (us)",
-             "99.99 (us)",
-             "max (us)",
-             "count",
-             "sum (s)"
-             ));
-        ret.push_str(&format!(
-                "{}\n",
-                "-".repeat(134)
-                ));
->>>>>>> 9dacc972
+                "sled profile:\n \
+                {0: >17} | {1: >10} | {2: >10} | {3: >10} | {4: >10} | {5: >10} | {6: >10} | {7: >10} | {8: >10} | {9: >10}\n",
+                "op",
+                "min (us)",
+                "med (us)",
+                "90 (us)",
+                "99 (us)",
+                "99.9 (us)",
+                "99.99 (us)",
+                "max (us)",
+                "count",
+                "sum (s)"
+        ));
+        ret.push_str(&format!("{}\n", "-".repeat(134)));
 
         let p =
             |mut tuples: Vec<(String, _, _, _, _, _, _, _, _, _)>| -> String {
@@ -235,11 +217,11 @@
                 let mut ret = String::new();
                 for v in tuples {
                     ret.push_str(&format!(
-                            "{0: >17} | {1: >10.1} | {2: >10.1} | {3: >10.1} \
+                        "{0: >17} | {1: >10.1} | {2: >10.1} | {3: >10.1} \
                      | {4: >10.1} | {5: >10.1} | {6: >10.1} | {7: >10.1} \
                      | {8: >10.1} | {9: >10.1}\n",
-                     v.0, v.1, v.2, v.3, v.4, v.5, v.6, v.7, v.8, v.9,
-                     ));
+                        v.0, v.1, v.2, v.3, v.4, v.5, v.6, v.7, v.8, v.9,
+                    ));
                 }
                 ret
             };
@@ -256,7 +238,7 @@
                 histo.percentile(100.) / 1e3,
                 histo.count(),
                 histo.sum() as f64 / 1e9,
-                )
+            )
         };
 
         let sz = |name: &str, histo: &Histogram| {
@@ -271,20 +253,20 @@
                 histo.percentile(100.),
                 histo.count(),
                 histo.sum() as f64,
-                )
+            )
         };
 
         ret.push_str("tree:\n");
 
         ret.push_str(&p(vec![
-                        lat("traverse", &self.tree_traverse),
-                        lat("get", &self.tree_get),
-                        lat("set", &self.tree_set),
-                        lat("merge", &self.tree_merge),
-                        lat("del", &self.tree_del),
-                        lat("cas", &self.tree_cas),
-                        lat("scan", &self.tree_scan),
-                        lat("rev scan", &self.tree_reverse_scan),
+            lat("traverse", &self.tree_traverse),
+            lat("get", &self.tree_get),
+            lat("set", &self.tree_set),
+            lat("merge", &self.tree_merge),
+            lat("del", &self.tree_del),
+            lat("cas", &self.tree_cas),
+            lat("scan", &self.tree_scan),
+            lat("rev scan", &self.tree_reverse_scan),
         ]));
         let total_loops = self.tree_loops.load(Acquire);
         let total_ops = self.tree_get.count()
@@ -296,9 +278,9 @@
             + self.tree_reverse_scan.count();
         let loop_pct = total_loops * 100 / (total_ops + 1);
         ret.push_str(&format!(
-                "tree contention loops: {} ({}% retry rate)\n",
-                total_loops, loop_pct
-                ));
+            "tree contention loops: {} ({}% retry rate)\n",
+            total_loops, loop_pct
+        ));
         ret.push_str(&format!(
                 "tree split success rates: child({}/{}) parent({}/{}) root({}/{})\n",
                 self.tree_child_split_success.load(Acquire)
@@ -321,14 +303,7 @@
                 ,
                 ));
 
-<<<<<<< HEAD
-        ret.push_str(&format!("{}\n", "-".repeat(134),));
-=======
-        ret.push_str(&format!(
-                "{}\n",
-                "-".repeat(134)
-        ));
->>>>>>> 9dacc972
+        ret.push_str(&format!("{}\n", "-".repeat(134)));
         ret.push_str("pagecache:\n");
         ret.push_str(&p(vec![
             lat("get", &self.get_page),
@@ -344,14 +319,7 @@
             / (self.get_page.count() + 1);
         ret.push_str(&format!("hit ratio: {}%\n", hit_ratio));
 
-<<<<<<< HEAD
-        ret.push_str(&format!("{}\n", "-".repeat(134),));
-=======
-        ret.push_str(&format!(
-            "{}\n",
-            "-".repeat(134)
-        ));
->>>>>>> 9dacc972
+        ret.push_str(&format!("{}\n", "-".repeat(134)));
         ret.push_str("serialization and compression:\n");
         ret.push_str(&p(vec![
             lat("serialize", &self.serialize),
@@ -362,14 +330,7 @@
             lat("decompress", &self.decompress),
         ]));
 
-<<<<<<< HEAD
-        ret.push_str(&format!("{}\n", "-".repeat(134),));
-=======
-        ret.push_str(&format!(
-            "{}\n",
-            "-".repeat(134)
-        ));
->>>>>>> 9dacc972
+        ret.push_str(&format!("{}\n", "-".repeat(134)));
         ret.push_str("log:\n");
         ret.push_str(&p(vec![
             lat("make_stable", &self.make_stable),
@@ -428,14 +389,7 @@
                 .to_formatted_string(&Locale::en)
         ));
 
-<<<<<<< HEAD
-        ret.push_str(&format!("{}\n", "-".repeat(134),));
-=======
-        ret.push_str(&format!(
-            "{}\n",
-            "-".repeat(134)
-        ));
->>>>>>> 9dacc972
+        ret.push_str(&format!("{}\n", "-".repeat(134)));
         ret.push_str("segment accountant:\n");
         ret.push_str(&p(vec![
             lat("acquire", &self.accountant_lock),
@@ -446,14 +400,7 @@
             lat("link", &self.accountant_mark_link),
         ]));
 
-<<<<<<< HEAD
-        ret.push_str(&format!("{}\n", "-".repeat(134),));
-=======
-        ret.push_str(&format!(
-            "{}\n",
-            "-".repeat(134)
-        ));
->>>>>>> 9dacc972
+        ret.push_str(&format!("{}\n", "-".repeat(134)));
         ret.push_str("recovery:\n");
         ret.push_str(&p(vec![
             lat("start", &self.tree_start),
