/// A lock-free pagecache which supports fragmented pages, for dramatically
/// improving write throughput. Reads need to scatter-gather, so this is
/// built with the assumption that it will be run on something like an
/// SSD that can efficiently handle random reads.
use std::fmt::{self, Debug};
use std::ptr;
use std::sync::atomic::AtomicUsize;
use std::sync::atomic::Ordering::SeqCst;

use bincode::{Infinite, deserialize, serialize};
use serde::de::DeserializeOwned;
use serde::Serialize;

use super::*;

const MAX_FRAG_LEN: usize = 2;

pub trait Materializer: Send + Sync {
    type MaterializedPage;
    type PartialPage: Serialize + DeserializeOwned;
    type Recovery;

    /// Used to generate the result of `get` requests on the `PageCache`
    fn materialize(&self, Vec<Self::PartialPage>) -> Self::MaterializedPage;

    /// Used to compress long chains of partial pages into a condensed form
    /// during compaction.
    fn consolidate(&self, Vec<Self::PartialPage>) -> Vec<Self::PartialPage>;

    /// Used to feed custom recovery information back to a higher-level abstraction
    /// during startup. For example, a B-Link tree must know what the current
    /// root node is before it can start serving requests.
    fn recover(&mut self, Self::MaterializedPage) -> Option<Self::Recovery>;
}

pub struct PageCache<L: Log, M>
    where M: Materializer + Sized,
          L: Log + Sized
{
    t: M,
    inner: Radix<stack::Stack<*const M::PartialPage>>,
    max_id: AtomicUsize,
    free: Stack<PageID>,
    log: Box<L>,
}

unsafe impl<L: Log, M: Materializer> Send for PageCache<L, M> {}
unsafe impl<L: Log, M: Materializer> Sync for PageCache<L, M> {}

impl<L: Log, M: Materializer> Debug for PageCache<L, M> {
    fn fmt(&self, f: &mut fmt::Formatter) -> Result<(), fmt::Error> {
        f.write_str(&*format!("PageCache {{ max: {:?} free: {:?} }}\n",
                              self.max_id.load(SeqCst),
                              self.free))
    }
}

impl<M> PageCache<LockFreeLog, M>
    where M: Materializer,
          M::PartialPage: Clone
{
<<<<<<< HEAD
    pub fn new(pm: PM, config: Config) -> PageCache<LockFreeLog, PM> {
=======
    pub fn new(pm: M, path: Option<String>) -> PageCache<LockFreeLog, M> {
>>>>>>> c5a3e312
        PageCache {
            t: pm,
            inner: Radix::default(),
            max_id: AtomicUsize::new(0),
            free: Stack::default(),
            log: Box::new(LockFreeLog::start_system(config)),
        }
    }

    /// Read updates from the log, apply them to our pagecache.
    pub fn recover(&mut self, from: LogID) -> Option<M::Recovery> {
        let mut last_good_id = 0;
        let mut free_pids = vec![];
        let mut recovery = None;

        for (log_id, bytes) in self.log.iter_from(from) {
            if let Ok(append) = deserialize::<LoggedUpdate<M::PartialPage>>(&*bytes) {
                last_good_id = log_id + bytes.len() as LogID + HEADER_LEN as LogID;
                match append.update {
                    Update::Append(appends) => {
                        let stack = self.inner.get(append.pid).unwrap();

                        unsafe {
                            for append in appends {
                                (*stack).push(raw(append));
                            }

                            let (_, stack_iter) = (*stack).iter_at_head();

                            let mut partial_pages: Vec<M::PartialPage> =
                                stack_iter.map(|ptr| (**ptr).clone()).collect();

                            partial_pages.reverse();

                            let new_page = self.t.materialize(partial_pages);

                            let r = self.t.recover(new_page);
                            if r.is_some() {
                                recovery = r;
                            }
                        }
                    }
                    Update::Compact(appends) => {
                        // TODO GC previous stack
                        // TODO feed compacted page to recover?
                        let _prev = self.inner.del(append.pid);
                        let stack = raw(Stack::default());
                        self.inner.insert(append.pid, stack).unwrap();

                        for append in appends {
                            unsafe {
                                (*stack).push(raw(append));
                            }
                        }
                    }
                    Update::Del => {
                        self.inner.del(append.pid);
                        free_pids.push(append.pid);
                    }
                    Update::Alloc => {
                        let stack = raw(Stack::default());
                        self.inner.insert(append.pid, stack).unwrap();
                        free_pids.retain(|&pid| pid != append.pid);
                        if self.max_id.load(SeqCst) < append.pid {
                            self.max_id.store(append.pid, SeqCst);
                        }
                    }
                }
            }
        }
        free_pids.sort();
        free_pids.reverse();
        for free_pid in free_pids {
            self.free.push(free_pid);
        }

        self.max_id.store(last_good_id as usize, SeqCst);

        recovery
    }

    pub fn allocate(&self) -> (PageID, *const stack::Node<*const M::PartialPage>) {
        let pid = self.free.pop().unwrap_or_else(|| self.max_id.fetch_add(1, SeqCst));
        let stack = raw(Stack::default());
        self.inner.insert(pid, stack).unwrap();

        // write info to log
        let append: LoggedUpdate<M::PartialPage> = LoggedUpdate {
            pid: pid,
            update: Update::Alloc,
        };
        let bytes = serialize(&append, Infinite).unwrap();
        self.log.write(bytes);

        (pid, ptr::null())
    }

    pub fn free(&self, pid: PageID) {
        // TODO epoch-based gc for reusing pid & freeing stack
        let stack_ptr = self.inner.del(pid);

        // write info to log
        let append: LoggedUpdate<M::PartialPage> = LoggedUpdate {
            pid: pid,
            update: Update::Del,
        };
        let bytes = serialize(&append, Infinite).unwrap();
        self.log.write(bytes);

        // add pid to free stack to reduce fragmentation over time
        self.free.push(pid);

        unsafe {
            let ptrs = (*stack_ptr).pop_all();
            for ptr in ptrs {
                Box::from_raw(ptr as *mut Frag);
            }
        }
    }

    pub fn get(&self,
               pid: PageID)
               -> Option<(M::MaterializedPage, *const stack::Node<*const M::PartialPage>)> {
        let stack_ptr = self.inner.get(pid);
        if stack_ptr.is_none() {
            return None;
        }

        let stack_ptr = stack_ptr.unwrap();

        let mut head = unsafe { (*stack_ptr).head() };

        let stack_iter = StackIter::from_ptr(head);

        let mut partial_pages: Vec<M::PartialPage> =
            unsafe { stack_iter.map(|ptr| (**ptr).clone()).collect() };
        partial_pages.reverse();
        let partial_pages = partial_pages;

        if partial_pages.len() > MAX_FRAG_LEN {
            let consolidated = self.t.consolidate(partial_pages.clone());

            let node = node_from_frag_vec(consolidated.clone());

            // log consolidation to disk
            let append = LoggedUpdate {
                pid: pid,
                update: Update::Compact(consolidated),
            };
            let bytes = serialize(&append, Infinite).unwrap();
            let log_reservation = self.log.reserve(bytes);

            let ret = unsafe { (*stack_ptr).cas(head, node) };

            if let Ok(new) = ret {
                // consolidation succeeded!
                log_reservation.complete();
                head = new;
                // TODO GC old stack (head)
            } else {
                log_reservation.abort();
            }
        }

        let materialized = self.t.materialize(partial_pages);

        Some((materialized, head))
    }

    pub fn append(&self,
                  pid: PageID,
                  old: *const stack::Node<*const M::PartialPage>,
                  new: M::PartialPage)
                  -> Result<*const stack::Node<*const M::PartialPage>,
                            *const stack::Node<*const M::PartialPage>> {
        let append = LoggedUpdate {
            pid: pid,
            update: Update::Append(vec![new.clone()]),
        };
        let bytes = serialize(&append, Infinite).unwrap();
        let log_reservation = self.log.reserve(bytes);
        let log_offset = log_reservation.log_id();

        let stack_ptr = self.inner.get(pid).unwrap();
        let result = unsafe { (*stack_ptr).cap(old, raw(new)) };

        if let Err(_ptr) = result {
            log_reservation.abort();
        } else {
            log_reservation.complete();
        }
        self.log.make_stable(log_offset);

        // TODO GC
        result
    }
}

/// `LoggedUpdate` is for writing blocks of `Update`'s to disk
/// sequentially, to reduce IO during page reads.
#[derive(Clone, Debug, PartialEq, Serialize, Deserialize)]
struct LoggedUpdate<T> {
    pid: PageID,
    update: Update<T>,
}

#[derive(Clone, Debug, PartialEq, Serialize, Deserialize)]
enum Update<T> {
    Append(Vec<T>),
    Compact(Vec<T>),
    Del,
    Alloc,
}<|MERGE_RESOLUTION|>--- conflicted
+++ resolved
@@ -59,11 +59,7 @@
     where M: Materializer,
           M::PartialPage: Clone
 {
-<<<<<<< HEAD
     pub fn new(pm: PM, config: Config) -> PageCache<LockFreeLog, PM> {
-=======
-    pub fn new(pm: M, path: Option<String>) -> PageCache<LockFreeLog, M> {
->>>>>>> c5a3e312
         PageCache {
             t: pm,
             inner: Radix::default(),
