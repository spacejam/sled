--- conflicted
+++ resolved
@@ -14,10 +14,7 @@
 extern crate env_logger;
 extern crate tempfile;
 extern crate zstd;
-<<<<<<< HEAD
 extern crate time;
-=======
->>>>>>> 8cfb454e
 
 /// atomic lock-free tree
 pub use tree::Tree;
